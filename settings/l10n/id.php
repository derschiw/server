--- conflicted
+++ resolved
@@ -9,12 +9,6 @@
 "Enable" => "Aktifkan",
 "Saving..." => "Menyimpan...",
 "__language_name__" => "__language_name__",
-<<<<<<< HEAD
-"Security Warning" => "Peringatan Keamanan",
-"Log" => "Log",
-"More" => "Lebih",
-=======
->>>>>>> d1c0f2a7
 "Add your App" => "Tambahkan App anda",
 "Select an App" => "Pilih satu aplikasi",
 "See application page at apps.owncloud.com" => "Lihat halaman aplikasi di apps.owncloud.com",
