--- conflicted
+++ resolved
@@ -1,27 +1,19 @@
 <?php $TRANSLATIONS = array(
-<<<<<<< HEAD
-"OpenID Changed" => "OpenID ændret",
-"Invalid request" => "Ugyldig forespørgsel",
-=======
 "Unable to load list from App Store" => "Kunne ikke indlæse listen fra App Store",
 "Email saved" => "Email adresse gemt",
 "Invalid email" => "Ugyldig email adresse",
 "OpenID Changed" => "OpenID ændret",
 "Invalid request" => "Ugyldig forespørgsel",
 "Authentication error" => "Adgangsfejl",
->>>>>>> 46d6fd15
 "Language changed" => "Sprog ændret",
 "Error" => "Fejl",
 "Disable" => "Deaktiver",
 "Enable" => "Aktiver",
 "Saving..." => "Gemmer...",
 "__language_name__" => "Dansk",
-<<<<<<< HEAD
-=======
 "Security Warning" => "Sikkerhedsadvarsel",
 "Cron" => "Cron",
 "cron.php is registered at a webcron service" => "cron.php er tilmeldt en webcron tjeneste",
->>>>>>> 46d6fd15
 "Log" => "Log",
 "More" => "Mere",
 "Add your App" => "Tilføj din App",
