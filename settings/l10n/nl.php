--- conflicted
+++ resolved
@@ -1,9 +1,5 @@
 <?php $TRANSLATIONS = array(
 "Unable to load list from App Store" => "Kan de lijst niet van de App store laden",
-<<<<<<< HEAD
-"Authentication error" => "Authenticatie fout",
-=======
->>>>>>> d1c0f2a7
 "Group already exists" => "Groep bestaat al",
 "Unable to add group" => "Niet in staat om groep toe te voegen",
 "Could not enable app. " => "Kan de app. niet activeren",
@@ -12,41 +8,17 @@
 "OpenID Changed" => "OpenID is aangepast",
 "Invalid request" => "Ongeldig verzoek",
 "Unable to delete group" => "Niet in staat om groep te verwijderen",
-<<<<<<< HEAD
-=======
 "Authentication error" => "Authenticatie fout",
->>>>>>> d1c0f2a7
 "Unable to delete user" => "Niet in staat om gebruiker te verwijderen",
 "Language changed" => "Taal aangepast",
+"Admins can't remove themself from the admin group" => "Admins kunnen zichzelf niet uit de admin groep verwijderen",
 "Unable to add user to group %s" => "Niet in staat om gebruiker toe te voegen aan groep %s",
 "Unable to remove user from group %s" => "Niet in staat om gebruiker te verwijderen uit groep %s",
 "Disable" => "Uitschakelen",
 "Enable" => "Inschakelen",
 "Saving..." => "Aan het bewaren.....",
 "__language_name__" => "Nederlands",
-<<<<<<< HEAD
-"Security Warning" => "Veiligheidswaarschuwing",
-"Your data directory and your files are probably accessible from the internet. The .htaccess file that ownCloud provides is not working. We strongly suggest that you configure your webserver in a way that the data directory is no longer accessible or you move the data directory outside the webserver document root." => "Uw data folder en uw bestanden zijn hoogst waarschijnlijk vanaf het internet bereikbaar.  Het .htaccess bestand dat ownCloud meelevert werkt niet.  Het is ten zeerste aangeraden om uw webserver zodanig te configureren, dat de data folder niet bereikbaar is vanaf het internet of verplaatst uw data folder naar een locatie buiten de webserver document root.",
-"Cron" => "Cron",
-"Execute one task with each page loaded" => "Voer één taak uit met elke pagina die wordt geladen",
-"cron.php is registered at a webcron service. Call the cron.php page in the owncloud root once a minute over http." => "cron.php is bij een webcron dienst geregistreerd.  Roep de cron.php pagina in de owncloud root via http één maal per minuut op.",
-"Use systems cron service. Call the cron.php file in the owncloud folder via a system cronjob once a minute." => "Gebruik de systeem cron dienst.  Gebruik, eens per minuut, het bestand cron.php in de owncloud map via de systeem cronjob.",
-"Sharing" => "Delen",
-"Enable Share API" => "Zet de Deel API aan",
-"Allow apps to use the Share API" => "Sta apps toe om de Deel API te gebruiken",
-"Allow links" => "Sta links toe",
-"Allow users to share items to the public with links" => "Sta gebruikers toe om items via links publiekelijk te maken",
-"Allow resharing" => "Sta verder delen toe",
-"Allow users to share items shared with them again" => "Sta gebruikers toe om items nogmaals te delen",
-"Allow users to share with anyone" => "Sta gebruikers toe om met iedereen te delen",
-"Allow users to only share with users in their groups" => "Sta gebruikers toe om alleen met gebruikers in hun groepen te delen",
-"Log" => "Log",
-"More" => "Meer",
-"Developed by the <a href=\"http://ownCloud.org/contact\" target=\"_blank\">ownCloud community</a>, the <a href=\"https://github.com/owncloud\" target=\"_blank\">source code</a> is licensed under the <a href=\"http://www.gnu.org/licenses/agpl-3.0.html\" target=\"_blank\"><abbr title=\"Affero General Public License\">AGPL</abbr></a>." => "Ontwikkeld door de <a href=\"http://ownCloud.org/contact\" target=\"_blank\">ownCloud gemeenschap</a>, de <a href=\"https://github.com/owncloud\" target=\"_blank\">bron code</a> is gelicenseerd onder de <a href=\"http://www.gnu.org/licenses/agpl-3.0.html\" target=\"_blank\"><abbr title=\"Affero General Public License\">AGPL</abbr></a>.",
-"Add your App" => "Voeg je App toe",
-=======
 "Add your App" => "App toevoegen",
->>>>>>> d1c0f2a7
 "More Apps" => "Meer apps",
 "Select an App" => "Selecteer een app",
 "See application page at apps.owncloud.com" => "Zie de applicatiepagina op apps.owncloud.com",
@@ -57,13 +29,8 @@
 "Problems connecting to help database." => "Problemen bij het verbinden met de helpdatabank.",
 "Go there manually." => "Ga er zelf heen.",
 "Answer" => "Beantwoord",
-<<<<<<< HEAD
-"You have used <strong>%s</strong> of the available <strong>%s<strong>" => "Je hebt <strong>%s</strong> gebruikt van de beschikbare <strong>%s<strong>",
-"Desktop and Mobile Syncing Clients" => "Desktop en mobiele synchronisatie apparaten",
-=======
 "You have used <strong>%s</strong> of the available <strong>%s</strong>" => "U heeft <strong>%s</strong> van de <strong>%s</strong>  beschikbaren gebruikt",
 "Desktop and Mobile Syncing Clients" => "Desktop en mobiele synchronisatie applicaties",
->>>>>>> d1c0f2a7
 "Download" => "Download",
 "Your password was changed" => "Je wachtwoord is veranderd",
 "Unable to change your password" => "Niet in staat om uw wachtwoord te wijzigen",
