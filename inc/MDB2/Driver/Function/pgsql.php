<?php
// +----------------------------------------------------------------------+
// | PHP versions 4 and 5                                                 |
// +----------------------------------------------------------------------+
// | Copyright (c) 1998-2008 Manuel Lemos, Tomas V.V.Cox,                 |
// | Stig. S. Bakken, Lukas Smith                                         |
// | All rights reserved.                                                 |
// +----------------------------------------------------------------------+
// | MDB2 is a merge of PEAR DB and Metabases that provides a unified DB  |
// | API as well as database abstraction for PHP applications.            |
// | This LICENSE is in the BSD license style.                            |
// |                                                                      |
// | Redistribution and use in source and binary forms, with or without   |
// | modification, are permitted provided that the following conditions   |
// | are met:                                                             |
// |                                                                      |
// | Redistributions of source code must retain the above copyright       |
// | notice, this list of conditions and the following disclaimer.        |
// |                                                                      |
// | Redistributions in binary form must reproduce the above copyright    |
// | notice, this list of conditions and the following disclaimer in the  |
// | documentation and/or other materials provided with the distribution. |
// |                                                                      |
// | Neither the name of Manuel Lemos, Tomas V.V.Cox, Stig. S. Bakken,    |
// | Lukas Smith nor the names of his contributors may be used to endorse |
// | or promote products derived from this software without specific prior|
// | written permission.                                                  |
// |                                                                      |
// | THIS SOFTWARE IS PROVIDED BY THE COPYRIGHT HOLDERS AND CONTRIBUTORS  |
// | "AS IS" AND ANY EXPRESS OR IMPLIED WARRANTIES, INCLUDING, BUT NOT    |
// | LIMITED TO, THE IMPLIED WARRANTIES OF MERCHANTABILITY AND FITNESS    |
// | FOR A PARTICULAR PURPOSE ARE DISCLAIMED.  IN NO EVENT SHALL THE      |
// | REGENTS OR CONTRIBUTORS BE LIABLE FOR ANY DIRECT, INDIRECT,          |
// | INCIDENTAL, SPECIAL, EXEMPLARY, OR CONSEQUENTIAL DAMAGES (INCLUDING, |
// | BUT NOT LIMITED TO, PROCUREMENT OF SUBSTITUTE GOODS OR SERVICES; LOSS|
// |  OF USE, DATA, OR PROFITS; OR BUSINESS INTERRUPTION) HOWEVER CAUSED  |
// | AND ON ANY THEORY OF LIABILITY, WHETHER IN CONTRACT, STRICT          |
// | LIABILITY, OR TORT (INCLUDING NEGLIGENCE OR OTHERWISE) ARISING IN ANY|
// | WAY OUT OF THE USE OF THIS SOFTWARE, EVEN IF ADVISED OF THE          |
// | POSSIBILITY OF SUCH DAMAGE.                                          |
// +----------------------------------------------------------------------+
// | Author: Paul Cooper <pgc@ucecom.com>                                 |
// +----------------------------------------------------------------------+
//
// $Id: pgsql.php,v 1.11 2008/11/09 19:46:50 quipo Exp $

<<<<<<< HEAD
require_once 'MDB2/Driver/Function/Common.php';
=======
oc_require_once('MDB2/Driver/Function/Common.php');
>>>>>>> 77c423d2

/**
 * MDB2 MySQL driver for the function modules
 *
 * @package MDB2
 * @category Database
 * @author Lukas Smith <smith@pooteeweet.org>
 */
class MDB2_Driver_Function_pgsql extends MDB2_Driver_Function_Common
{
    // {{{ executeStoredProc()

    /**
     * Execute a stored procedure and return any results
     *
     * @param string $name string that identifies the function to execute
     * @param mixed  $params  array that contains the paramaters to pass the stored proc
     * @param mixed   $types  array that contains the types of the columns in
     *                        the result set
     * @param mixed $result_class string which specifies which result class to use
     * @param mixed $result_wrap_class string which specifies which class to wrap results in
     * @return mixed a result handle or MDB2_OK on success, a MDB2 error on failure
     * @access public
     */
    function &executeStoredProc($name, $params = null, $types = null, $result_class = true, $result_wrap_class = false)
    {
        $db =& $this->getDBInstance();
        if (PEAR::isError($db)) {
            return $db;
        }

        $query = 'SELECT * FROM '.$name;
        $query .= $params ? '('.implode(', ', $params).')' : '()';
        return $db->query($query, $types, $result_class, $result_wrap_class);
    }
    // }}}
    // {{{ unixtimestamp()

    /**
     * return string to call a function to get the unix timestamp from a iso timestamp
     *
     * @param string $expression
     *
     * @return string to call a variable with the timestamp
     * @access public
     */
    function unixtimestamp($expression)
    {
        return 'EXTRACT(EPOCH FROM DATE_TRUNC(\'seconds\', CAST ((' . $expression . ') AS TIMESTAMP)))';
    }

    // }}}
    // {{{ random()

    /**
     * return string to call a function to get random value inside an SQL statement
     *
     * @return return string to generate float between 0 and 1
     * @access public
     */
    function random()
    {
        return 'RANDOM()';
    }

    // }}}
}
?><|MERGE_RESOLUTION|>--- conflicted
+++ resolved
@@ -44,11 +44,7 @@
 //
 // $Id: pgsql.php,v 1.11 2008/11/09 19:46:50 quipo Exp $
 
-<<<<<<< HEAD
-require_once 'MDB2/Driver/Function/Common.php';
-=======
 oc_require_once('MDB2/Driver/Function/Common.php');
->>>>>>> 77c423d2
 
 /**
  * MDB2 MySQL driver for the function modules
