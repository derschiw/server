--- conflicted
+++ resolved
@@ -3,31 +3,14 @@
 # This file is distributed under the same license as the PACKAGE package.
 # 
 # Translators:
-#   <dudanogueira@gmail.com>, 2012.
-#   <duda.nogueira@metasys.com.br>, 2011.
-#   <fred.maranhao@gmail.com>, 2012.
-#   <glauber.guimaraes@poli.ufrj.br>, 2012.
-# Guilherme Maluf Balzana <guimalufb@gmail.com>, 2012.
-#   <henrique@meira.net>, 2012.
-#   <philippi.sedir@gmail.com>, 2012.
-# Rodrigo Tavares <rodrigo.st23@hotmail.com>, 2013.
-# Sedir G. Morais <philippi.sedir@gmail.com>, 2013.
-# Thiago Vicente <thiagovice@gmail.com>, 2012.
-# Unforgiving Fallout <>, 2012.
-# Van Der Fran <transifex@vanderland.com>, 2011, 2012.
+# Flávio Veras <flaviove@gmail.com>, 2013
 msgid ""
 msgstr ""
 "Project-Id-Version: ownCloud\n"
 "Report-Msgid-Bugs-To: http://bugs.owncloud.org/\n"
-<<<<<<< HEAD
-"POT-Creation-Date: 2013-04-17 02:20+0200\n"
-"PO-Revision-Date: 2013-04-17 00:21+0000\n"
-"Last-Translator: I Robot <owncloud-bot@tmit.eu>\n"
-=======
 "POT-Creation-Date: 2013-05-01 01:59+0200\n"
 "PO-Revision-Date: 2013-04-30 00:50+0000\n"
 "Last-Translator: Flávio Veras <flaviove@gmail.com>\n"
->>>>>>> 6163a856
 "Language-Team: Portuguese (Brazil) (http://www.transifex.com/projects/p/owncloud/language/pt_BR/)\n"
 "MIME-Version: 1.0\n"
 "Content-Type: text/plain; charset=UTF-8\n"
@@ -91,7 +74,7 @@
 
 #: ajax/vcategories/delete.php:35 js/oc-vcategories.js:136
 msgid "No categories selected for deletion."
-msgstr "Nenhuma categoria selecionada para excluir."
+msgstr "Nenhuma categoria selecionada para remoção."
 
 #: ajax/vcategories/removeFromFavorites.php:35
 #, php-format
@@ -176,7 +159,7 @@
 
 #: js/js.js:286
 msgid "Settings"
-msgstr "Configurações"
+msgstr "Ajustes"
 
 #: js/js.js:718
 msgid "seconds ago"
@@ -311,7 +294,7 @@
 msgid "Password protect"
 msgstr "Proteger com senha"
 
-#: js/share.js:169 templates/installation.php:54 templates/login.php:35
+#: js/share.js:169 templates/installation.php:54 templates/login.php:26
 msgid "Password"
 msgstr "Senha"
 
@@ -414,24 +397,27 @@
 msgid "Use the following link to reset your password: {link}"
 msgstr "Use o seguinte link para redefinir sua senha: {link}"
 
-#: lostpassword/templates/lostpassword.php:3
+#: lostpassword/templates/lostpassword.php:4
+msgid ""
+"The link to reset your password has been sent to your email.<br>If you do "
+"not receive it within a reasonable amount of time, check your spam/junk "
+"folders.<br>If it is not there ask your local administrator ."
+msgstr "O link para redefinir sua senha foi enviada para o seu e-mail. <br> Se você não recebê-lo dentro de um período razoável de tempo, verifique o spam/lixo. <br> Se ele não estiver lá perguntar ao seu administrador local."
+
+#: lostpassword/templates/lostpassword.php:12
+msgid "Request failed!<br>Did you make sure your email/username was right?"
+msgstr "O pedido falhou! <br>Certifique-se que seu e-mail/username estavam corretos?"
+
+#: lostpassword/templates/lostpassword.php:15
 msgid "You will receive a link to reset your password via Email."
 msgstr "Você receberá um link para redefinir sua senha por e-mail."
 
-#: lostpassword/templates/lostpassword.php:5
-msgid "Reset email send."
-msgstr "Email de redefinição de senha enviado."
-
-#: lostpassword/templates/lostpassword.php:8
-msgid "Request failed!"
-msgstr "A requisição falhou!"
-
-#: lostpassword/templates/lostpassword.php:11 templates/installation.php:48
-#: templates/login.php:28
+#: lostpassword/templates/lostpassword.php:18 templates/installation.php:48
+#: templates/login.php:19
 msgid "Username"
-msgstr "Nome de Usuário"
-
-#: lostpassword/templates/lostpassword.php:14
+msgstr "Nome de usuário"
+
+#: lostpassword/templates/lostpassword.php:21
 msgid "Request reset"
 msgstr "Pedir redefinição"
 
@@ -461,7 +447,7 @@
 
 #: strings.php:7
 msgid "Apps"
-msgstr "Apps"
+msgstr "Aplicações"
 
 #: strings.php:8
 msgid "Admin"
@@ -537,37 +523,37 @@
 msgid "Data folder"
 msgstr "Pasta de dados"
 
-#: templates/installation.php:73
+#: templates/installation.php:74
 msgid "Configure the database"
 msgstr "Configurar o banco de dados"
 
-#: templates/installation.php:78 templates/installation.php:90
-#: templates/installation.php:101 templates/installation.php:112
-#: templates/installation.php:124
+#: templates/installation.php:79 templates/installation.php:91
+#: templates/installation.php:102 templates/installation.php:113
+#: templates/installation.php:125
 msgid "will be used"
 msgstr "será usado"
 
-#: templates/installation.php:136
+#: templates/installation.php:137
 msgid "Database user"
 msgstr "Usuário do banco de dados"
 
-#: templates/installation.php:143
+#: templates/installation.php:144
 msgid "Database password"
 msgstr "Senha do banco de dados"
 
-#: templates/installation.php:148
+#: templates/installation.php:149
 msgid "Database name"
 msgstr "Nome do banco de dados"
 
-#: templates/installation.php:158
+#: templates/installation.php:159
 msgid "Database tablespace"
 msgstr "Espaço de tabela do banco de dados"
 
-#: templates/installation.php:165
+#: templates/installation.php:166
 msgid "Database host"
 msgstr "Host do banco de dados"
 
-#: templates/installation.php:171
+#: templates/installation.php:172
 msgid "Finish setup"
 msgstr "Concluir configuração"
 
@@ -575,46 +561,42 @@
 msgid "web services under your control"
 msgstr "serviços web sob seu controle"
 
-<<<<<<< HEAD
-#: templates/layout.user.php:58
-=======
 #: templates/layout.user.php:36
 #, php-format
 msgid "%s is available. Get more information on how to update."
 msgstr "%s está disponível. Obtenha mais informações sobre como atualizar."
 
 #: templates/layout.user.php:61
->>>>>>> 6163a856
 msgid "Log out"
 msgstr "Sair"
 
-#: templates/login.php:10
+#: templates/login.php:9
 msgid "Automatic logon rejected!"
 msgstr "Entrada Automática no Sistema Rejeitada!"
 
-#: templates/login.php:11
+#: templates/login.php:10
 msgid ""
 "If you did not change your password recently, your account may be "
 "compromised!"
 msgstr "Se você não mudou a sua senha recentemente, a sua conta pode estar comprometida!"
 
-#: templates/login.php:13
+#: templates/login.php:12
 msgid "Please change your password to secure your account again."
 msgstr "Por favor troque sua senha para tornar sua conta segura novamente."
 
-#: templates/login.php:19
+#: templates/login.php:34
 msgid "Lost your password?"
 msgstr "Esqueceu sua senha?"
 
-#: templates/login.php:41
+#: templates/login.php:39
 msgid "remember"
 msgstr "lembrar"
 
-#: templates/login.php:43
+#: templates/login.php:41
 msgid "Log in"
 msgstr "Fazer login"
 
-#: templates/login.php:49
+#: templates/login.php:47
 msgid "Alternative Logins"
 msgstr "Logins alternativos"
 
