--- conflicted
+++ resolved
@@ -11,17 +11,10 @@
 msgstr ""
 "Project-Id-Version: ownCloud\n"
 "Report-Msgid-Bugs-To: http://bugs.owncloud.org/\n"
-<<<<<<< HEAD
-"POT-Creation-Date: 2012-06-06 00:12+0200\n"
-"PO-Revision-Date: 2012-06-05 22:14+0000\n"
-"Last-Translator: icewind <icewind1991@gmail.com>\n"
-"Language-Team: Portuguese (Portugal) (http://www.transifex.net/projects/p/owncloud/language/pt_PT/)\n"
-=======
 "POT-Creation-Date: 2012-08-24 02:02+0200\n"
 "PO-Revision-Date: 2012-08-24 00:03+0000\n"
 "Last-Translator: I Robot <thomas.mueller@tmit.eu>\n"
 "Language-Team: Portuguese (Portugal) (http://www.transifex.com/projects/p/owncloud/language/pt_PT/)\n"
->>>>>>> 46d6fd15
 "MIME-Version: 1.0\n"
 "Content-Type: text/plain; charset=UTF-8\n"
 "Content-Transfer-Encoding: 8bit\n"
@@ -94,27 +87,6 @@
 msgid "Missing IM parameter."
 msgstr "Falta o parâmetro de mensagens instantâneas (IM)"
 
-<<<<<<< HEAD
-#: ajax/categories/categoriesfor.php:15
-msgid "No ID provided"
-msgstr "Nenhum ID inserido"
-
-#: ajax/categories/categoriesfor.php:27
-msgid "Error setting checksum."
-msgstr "Erro a definir checksum."
-
-#: ajax/categories/delete.php:29
-msgid "No categories selected for deletion."
-msgstr "Nenhuma categoria selecionada para eliminar."
-
-#: ajax/categories/delete.php:36 ajax/categories/rescan.php:28
-msgid "No address books found."
-msgstr "Nenhum livro de endereços encontrado."
-
-#: ajax/categories/delete.php:44 ajax/categories/rescan.php:36
-msgid "No contacts found."
-msgstr "Nenhum contacto encontrado."
-=======
 #: ajax/contact/addproperty.php:119 ajax/contact/saveproperty.php:97
 msgid "Unknown IM: "
 msgstr "Mensagens instantâneas desconhecida (IM)"
@@ -122,7 +94,6 @@
 #: ajax/contact/deleteproperty.php:37
 msgid "Information about vCard is incorrect. Please reload the page."
 msgstr "A informação sobre o vCard está incorreta. Por favor refresque a página"
->>>>>>> 46d6fd15
 
 #: ajax/contact/details.php:31
 msgid "Missing ID"
@@ -132,15 +103,9 @@
 msgid "Error parsing VCard for ID: \""
 msgstr "Erro a analisar VCard para o ID: \""
 
-<<<<<<< HEAD
-#: ajax/createaddressbook.php:18
-msgid "Cannot add addressbook with an empty name."
-msgstr "Não é possivel adicionar Livro de endereços com nome vazio."
-=======
 #: ajax/contact/saveproperty.php:42
 msgid "checksum is not set."
 msgstr "Checksum não está definido."
->>>>>>> 46d6fd15
 
 #: ajax/contact/saveproperty.php:62
 msgid "Information about vCard is incorrect. Please reload the page: "
@@ -150,32 +115,11 @@
 msgid "Something went FUBAR. "
 msgstr "Algo provocou um FUBAR. "
 
-<<<<<<< HEAD
-#: ajax/currentphoto.php:34 ajax/oc_photo.php:37 ajax/uploadphoto.php:41
-=======
 #: ajax/currentphoto.php:30 ajax/oc_photo.php:28 ajax/uploadphoto.php:36
->>>>>>> 46d6fd15
 #: ajax/uploadphoto.php:68
 msgid "No contact ID was submitted."
 msgstr "Nenhum ID de contacto definido."
 
-<<<<<<< HEAD
-#: ajax/currentphoto.php:40
-msgid "Error reading contact photo."
-msgstr "Erro a ler a foto do contacto."
-
-#: ajax/currentphoto.php:52
-msgid "Error saving temporary file."
-msgstr "Erro a guardar ficheiro temporário."
-
-#: ajax/currentphoto.php:55
-msgid "The loading photo is not valid."
-msgstr "A foto carregada não é valida."
-
-#: ajax/deletecard.php:37 ajax/saveproperty.php:58
-msgid "id is not set."
-msgstr "id não está definido"
-=======
 #: ajax/currentphoto.php:36
 msgid "Error reading contact photo."
 msgstr "Erro a ler a foto do contacto."
@@ -187,81 +131,11 @@
 #: ajax/currentphoto.php:51
 msgid "The loading photo is not valid."
 msgstr "A foto carregada não é valida."
->>>>>>> 46d6fd15
 
 #: ajax/editname.php:31
 msgid "Contact ID is missing."
 msgstr "Falta o ID do contacto."
 
-<<<<<<< HEAD
-#: ajax/loadphoto.php:44
-msgid "Missing contact id."
-msgstr "Falta o ID do contacto."
-
-#: ajax/oc_photo.php:41
-msgid "No photo path was submitted."
-msgstr "Nenhum caminho da foto definido."
-
-#: ajax/oc_photo.php:48
-msgid "File doesn't exist:"
-msgstr "O ficheiro não existe:"
-
-#: ajax/oc_photo.php:54 ajax/oc_photo.php:57
-msgid "Error loading image."
-msgstr "Erro a carregar a imagem."
-
-#: ajax/savecrop.php:68
-msgid "Error getting contact object."
-msgstr ""
-
-#: ajax/savecrop.php:75
-msgid "Error getting PHOTO property."
-msgstr ""
-
-#: ajax/savecrop.php:88
-msgid "Error saving contact."
-msgstr ""
-
-#: ajax/savecrop.php:98
-msgid "Error resizing image"
-msgstr ""
-
-#: ajax/savecrop.php:101
-msgid "Error cropping image"
-msgstr ""
-
-#: ajax/savecrop.php:104
-msgid "Error creating temporary image"
-msgstr ""
-
-#: ajax/savecrop.php:107
-msgid "Error finding image: "
-msgstr ""
-
-#: ajax/saveproperty.php:55
-msgid "element name is not set."
-msgstr "o nome do elemento não está definido."
-
-#: ajax/saveproperty.php:61
-msgid "checksum is not set."
-msgstr "Checksum não está definido."
-
-#: ajax/saveproperty.php:78
-msgid "Information about vCard is incorrect. Please reload the page: "
-msgstr "A informação sobre o VCard está incorrecta. Por favor refresque a página: "
-
-#: ajax/saveproperty.php:83
-msgid "Something went FUBAR. "
-msgstr "Algo provocou um FUBAR. "
-
-#: ajax/saveproperty.php:150
-msgid "Error updating contact property."
-msgstr "Erro ao atualizar propriedade do contato"
-
-#: ajax/updateaddressbook.php:20
-msgid "Cannot update addressbook with an empty name."
-msgstr "Não é possivel actualizar o livro de endereços com o nome vazio."
-=======
 #: ajax/oc_photo.php:32
 msgid "No photo path was submitted."
 msgstr "Nenhum caminho da foto definido."
@@ -293,7 +167,6 @@
 #: ajax/savecrop.php:112
 msgid "Error cropping image"
 msgstr "Erro a recorar a imagem"
->>>>>>> 46d6fd15
 
 #: ajax/savecrop.php:115
 msgid "Error creating temporary image"
@@ -307,53 +180,29 @@
 msgid "Error uploading contacts to storage."
 msgstr "Erro a carregar os contactos para o armazenamento."
 
-<<<<<<< HEAD
-#: ajax/uploadimport.php:59 ajax/uploadphoto.php:77
-msgid "There is no error, the file uploaded with success"
-msgstr "Não ocorreu erros, o ficheiro foi submetido com sucesso"
-
-#: ajax/uploadimport.php:60 ajax/uploadphoto.php:78
-=======
 #: ajax/uploadimport.php:61 ajax/uploadphoto.php:77
 msgid "There is no error, the file uploaded with success"
 msgstr "Não ocorreu erros, o ficheiro foi submetido com sucesso"
 
 #: ajax/uploadimport.php:62 ajax/uploadphoto.php:78
->>>>>>> 46d6fd15
 msgid "The uploaded file exceeds the upload_max_filesize directive in php.ini"
 msgstr "O tamanho do ficheiro carregado excede o parametro upload_max_filesize em php.ini"
 
-<<<<<<< HEAD
-#: ajax/uploadimport.php:61 ajax/uploadphoto.php:79
-=======
 #: ajax/uploadimport.php:63 ajax/uploadphoto.php:79
->>>>>>> 46d6fd15
 msgid ""
 "The uploaded file exceeds the MAX_FILE_SIZE directive that was specified in "
 "the HTML form"
 msgstr "O tamanho do ficheiro carregado ultrapassa o valor MAX_FILE_SIZE definido no formulário HTML"
 
-<<<<<<< HEAD
-#: ajax/uploadimport.php:62 ajax/uploadphoto.php:80
-=======
 #: ajax/uploadimport.php:64 ajax/uploadphoto.php:80
->>>>>>> 46d6fd15
 msgid "The uploaded file was only partially uploaded"
 msgstr "O ficheiro seleccionado foi apenas carregado parcialmente"
 
-<<<<<<< HEAD
-#: ajax/uploadimport.php:63 ajax/uploadphoto.php:81
-msgid "No file was uploaded"
-msgstr "Nenhum ficheiro foi submetido"
-
-#: ajax/uploadimport.php:64 ajax/uploadphoto.php:82
-=======
 #: ajax/uploadimport.php:65 ajax/uploadphoto.php:81
 msgid "No file was uploaded"
 msgstr "Nenhum ficheiro foi submetido"
 
 #: ajax/uploadimport.php:66 ajax/uploadphoto.php:82
->>>>>>> 46d6fd15
 msgid "Missing a temporary folder"
 msgstr "Está a faltar a pasta temporária"
 
@@ -365,207 +214,6 @@
 msgid "Couldn't load temporary image: "
 msgstr "Não é possível carregar a imagem temporária: "
 
-<<<<<<< HEAD
-#: ajax/uploadphoto.php:59 ajax/uploadphoto.php:102
-msgid "Couldn't save temporary image: "
-msgstr ""
-
-#: ajax/uploadphoto.php:62 ajax/uploadphoto.php:105
-msgid "Couldn't load temporary image: "
-msgstr ""
-
-#: ajax/uploadphoto.php:71
-msgid "No file was uploaded. Unknown error"
-msgstr ""
-
-#: appinfo/app.php:17 templates/settings.php:3
-msgid "Contacts"
-msgstr "Contactos"
-
-#: js/contacts.js:24
-msgid "Sorry, this functionality has not been implemented yet"
-msgstr ""
-
-#: js/contacts.js:24
-msgid "Not implemented"
-msgstr ""
-
-#: js/contacts.js:29
-msgid "Couldn't get a valid address."
-msgstr ""
-
-#: js/contacts.js:29 js/contacts.js:334 js/contacts.js:341 js/contacts.js:355
-#: js/contacts.js:393 js/contacts.js:399 js/contacts.js:565 js/contacts.js:605
-#: js/contacts.js:631 js/contacts.js:668 js/contacts.js:747 js/contacts.js:753
-#: js/contacts.js:765 js/contacts.js:799 js/contacts.js:1056
-#: js/contacts.js:1064 js/contacts.js:1073 js/contacts.js:1130
-#: js/contacts.js:1146 js/contacts.js:1161 js/contacts.js:1173
-#: js/contacts.js:1196 js/contacts.js:1449 js/contacts.js:1457
-#: js/contacts.js:1483 js/contacts.js:1494 js/contacts.js:1509
-#: js/contacts.js:1526 js/contacts.js:1596 js/contacts.js:1644
-#: js/contacts.js:1654 js/contacts.js:1657
-msgid "Error"
-msgstr ""
-
-#: js/contacts.js:364
-msgid "Are you sure you want to delete this contact?"
-msgstr ""
-
-#: js/contacts.js:364
-msgid "Warning"
-msgstr ""
-
-#: js/contacts.js:605
-msgid "This property has to be non-empty."
-msgstr ""
-
-#: js/contacts.js:631
-msgid "Couldn't serialize elements."
-msgstr ""
-
-#: js/contacts.js:747 js/contacts.js:765
-msgid ""
-"'deleteProperty' called without type argument. Please report at "
-"bugs.owncloud.org"
-msgstr ""
-
-#: js/contacts.js:781
-msgid "Edit name"
-msgstr ""
-
-#: js/contacts.js:1056
-msgid "No files selected for upload."
-msgstr ""
-
-#: js/contacts.js:1064 js/contacts.js:1449 js/contacts.js:1634
-msgid ""
-"The file you are trying to upload exceed the maximum size for file uploads "
-"on this server."
-msgstr ""
-
-#: js/contacts.js:1119
-msgid "Select photo"
-msgstr ""
-
-#: js/contacts.js:1257 js/contacts.js:1290
-msgid "Select type"
-msgstr ""
-
-#: js/contacts.js:1305 templates/part.importaddressbook.php:25
-msgid "Drop a VCF file to import contacts."
-msgstr ""
-
-#: js/contacts.js:1475
-msgid "Import done. Success/Failure: "
-msgstr ""
-
-#: js/contacts.js:1476
-msgid "OK"
-msgstr ""
-
-#: js/contacts.js:1494
-msgid "Displayname cannot be empty."
-msgstr ""
-
-#: js/contacts.js:1634
-msgid "Upload too large"
-msgstr ""
-
-#: js/contacts.js:1638
-msgid "Only image files can be used as profile picture."
-msgstr ""
-
-#: js/contacts.js:1638
-msgid "Wrong file type"
-msgstr ""
-
-#: js/contacts.js:1644
-msgid ""
-"Your browser doesn't support AJAX upload. Please click on the profile "
-"picture to select a photo to upload."
-msgstr ""
-
-#: js/loader.js:49
-msgid "Result: "
-msgstr ""
-
-#: js/loader.js:49
-msgid " imported, "
-msgstr ""
-
-#: js/loader.js:49
-msgid " failed."
-msgstr ""
-
-#: lib/app.php:30
-msgid "Addressbook not found."
-msgstr "Livro de endereços não encontrado."
-
-#: lib/app.php:34
-msgid "This is not your addressbook."
-msgstr "Esta não é a sua lista de contactos"
-
-#: lib/app.php:45
-msgid "Contact could not be found."
-msgstr "O contacto não foi encontrado"
-
-#: lib/app.php:101 templates/part.contact.php:109
-msgid "Address"
-msgstr "Morada"
-
-#: lib/app.php:102
-msgid "Telephone"
-msgstr "Telefone"
-
-#: lib/app.php:103 templates/part.contact.php:108
-msgid "Email"
-msgstr "Email"
-
-#: lib/app.php:104 templates/part.contact.php:33 templates/part.contact.php:34
-#: templates/part.contact.php:104
-msgid "Organization"
-msgstr "Organização"
-
-#: lib/app.php:116 lib/app.php:123 lib/app.php:133
-msgid "Work"
-msgstr "Emprego"
-
-#: lib/app.php:117 lib/app.php:121 lib/app.php:134
-msgid "Home"
-msgstr "Casa"
-
-#: lib/app.php:122
-msgid "Mobile"
-msgstr "Telemovel"
-
-#: lib/app.php:124
-msgid "Text"
-msgstr "Texto"
-
-#: lib/app.php:125
-msgid "Voice"
-msgstr "Voz"
-
-#: lib/app.php:126
-msgid "Message"
-msgstr "Mensagem"
-
-#: lib/app.php:127
-msgid "Fax"
-msgstr "Fax"
-
-#: lib/app.php:128
-msgid "Video"
-msgstr "Vídeo"
-
-#: lib/app.php:129
-msgid "Pager"
-msgstr "Pager"
-
-#: lib/app.php:135
-msgid "Internet"
-msgstr "Internet"
-=======
 #: ajax/uploadphoto.php:71
 msgid "No file was uploaded. Unknown error"
 msgstr "Nenhum ficheiro foi carregado. Erro desconhecido"
@@ -795,7 +443,6 @@
 #: lib/app.php:256
 msgid "Deliverer"
 msgstr "Fornecedor"
->>>>>>> 46d6fd15
 
 #: lib/app.php:257
 msgid "Holidays"
@@ -861,29 +508,17 @@
 msgid "Addressbooks"
 msgstr "Livros de endereços"
 
-<<<<<<< HEAD
-#: templates/part.chooseaddressbook.php:1
-msgid "Configure Address Books"
-msgstr "Configurar livros de endereços"
-=======
 #: templates/index.php:36 templates/part.import.php:24
 msgid "Close"
 msgstr "Fechar"
->>>>>>> 46d6fd15
 
 #: templates/index.php:37
 msgid "Keyboard shortcuts"
 msgstr "Atalhos de teclado"
 
-<<<<<<< HEAD
-#: templates/part.chooseaddressbook.php:17
-msgid "Import from VCF"
-msgstr "Importar de VCF"
-=======
 #: templates/index.php:39
 msgid "Navigation"
 msgstr "Navegação"
->>>>>>> 46d6fd15
 
 #: templates/index.php:42
 msgid "Next contact in list"
@@ -1028,8 +663,6 @@
 #: templates/part.contact.php:79
 msgid "Delete phone number"
 msgstr "Eliminar o número de telefone"
-<<<<<<< HEAD
-=======
 
 #: templates/part.contact.php:100
 msgid "Instant Messenger"
@@ -1038,7 +671,6 @@
 #: templates/part.contact.php:101
 msgid "Delete IM"
 msgstr "Apagar mensageiro instantâneo (IM)"
->>>>>>> 46d6fd15
 
 #: templates/part.contact.php:110
 msgid "View on map"
@@ -1055,31 +687,11 @@
 #: templates/part.contact.php:124
 msgid "Add field"
 msgstr "Adicionar campo"
-<<<<<<< HEAD
-
-#: templates/part.contact.php:103
-msgid "Profile picture"
-msgstr "Foto do perfil"
-=======
->>>>>>> 46d6fd15
 
 #: templates/part.contact.php:129
 msgid "Phone"
 msgstr "Telefone"
 
-<<<<<<< HEAD
-#: templates/part.contact.php:110
-msgid "Note"
-msgstr "Nota"
-
-#: templates/part.contactphoto.php:8
-msgid "Delete current photo"
-msgstr "Eliminar a foto actual"
-
-#: templates/part.contactphoto.php:9
-msgid "Edit current photo"
-msgstr "Editar a foto actual"
-=======
 #: templates/part.contact.php:130
 msgid "Email"
 msgstr "Email"
@@ -1091,25 +703,14 @@
 #: templates/part.contact.php:132
 msgid "Address"
 msgstr "Morada"
->>>>>>> 46d6fd15
 
 #: templates/part.contact.php:133
 msgid "Note"
 msgstr "Nota"
 
-<<<<<<< HEAD
-#: templates/part.contactphoto.php:11
-msgid "Select photo from ownCloud"
-msgstr "Selecionar uma foto da ownCloud"
-
-#: templates/part.cropphoto.php:64
-msgid "The temporary image has been removed from cache."
-msgstr ""
-=======
 #: templates/part.contact.php:138
 msgid "Download contact"
 msgstr "Transferir contacto"
->>>>>>> 46d6fd15
 
 #: templates/part.contact.php:139
 msgid "Delete contact"
@@ -1174,17 +775,6 @@
 msgid "Country"
 msgstr "País"
 
-<<<<<<< HEAD
-#: templates/part.edit_categories_dialog.php:4
-msgid "Edit categories"
-msgstr "Editar categorias"
-
-#: templates/part.edit_categories_dialog.php:14
-msgid "Add"
-msgstr "Adicionar"
-
-=======
->>>>>>> 46d6fd15
 #: templates/part.edit_name_dialog.php:16
 msgid "Addressbook"
 msgstr "Livro de endereços"
@@ -1263,40 +853,7 @@
 
 #: templates/part.edit_name_dialog.php:52
 msgid "Sn."
-<<<<<<< HEAD
-msgstr ""
-
-#: templates/part.editaddressbook.php:9
-msgid "New Addressbook"
-msgstr "Novo livro de endereços"
-
-#: templates/part.editaddressbook.php:9
-msgid "Edit Addressbook"
-msgstr "Editar livro de endereços"
-
-#: templates/part.editaddressbook.php:12
-msgid "Displayname"
-msgstr "Nome de exibição"
-
-#: templates/part.editaddressbook.php:23
-msgid "Active"
-msgstr "Ativo"
-
-#: templates/part.editaddressbook.php:29
-msgid "Save"
-msgstr "Guardar"
-
-#: templates/part.editaddressbook.php:29
-msgid "Submit"
-msgstr "Submeter"
-
-#: templates/part.editaddressbook.php:30
-#: templates/part.importaddressbook.php:34
-msgid "Cancel"
-msgstr "Cancelar"
-=======
 msgstr "r."
->>>>>>> 46d6fd15
 
 #: templates/part.import.php:1
 msgid "Import a contacts file"
@@ -1312,44 +869,13 @@
 
 #: templates/part.import.php:15
 msgid "Name of new addressbook"
-<<<<<<< HEAD
-msgstr ""
-
-#: templates/part.import.php:17
-msgid "Import"
-msgstr "Importar"
-=======
 msgstr "Nome do novo livro de endereços"
->>>>>>> 46d6fd15
 
 #: templates/part.import.php:20
 msgid "Importing contacts"
 msgstr "A importar os contactos"
 
-<<<<<<< HEAD
-#: templates/part.import.php:24
-msgid "Close"
-msgstr ""
-
-#: templates/part.importaddressbook.php:12
-msgid ""
-"Currently this import function doesn't work while encryption is enabled.<br "
-"/>Please upload your VCF file with the file manager and click on it to "
-"import."
-msgstr ""
-
-#: templates/part.importaddressbook.php:16
-msgid "Select address book to import to:"
-msgstr ""
-
-#: templates/part.importaddressbook.php:26
-msgid "Select from HD"
-msgstr ""
-
-#: templates/part.no_contacts.php:2
-=======
 #: templates/part.no_contacts.php:3
->>>>>>> 46d6fd15
 msgid "You have no contacts in your addressbook."
 msgstr "Não tem contactos no seu livro de endereços."
 
@@ -1383,9 +909,6 @@
 
 #: templates/settings.php:7
 msgid "iOS/OS X"
-<<<<<<< HEAD
-msgstr "iOS/OS X"
-=======
 msgstr "iOS/OS X"
 
 #: templates/settings.php:20
@@ -1430,5 +953,4 @@
 
 #: templates/settings.php:52
 msgid "More..."
-msgstr "Mais..."
->>>>>>> 46d6fd15
+msgstr "Mais..."