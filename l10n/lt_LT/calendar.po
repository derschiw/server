--- conflicted
+++ resolved
@@ -8,32 +8,16 @@
 msgstr ""
 "Project-Id-Version: ownCloud\n"
 "Report-Msgid-Bugs-To: http://bugs.owncloud.org/\n"
-<<<<<<< HEAD
-"POT-Creation-Date: 2012-06-06 00:12+0200\n"
-"PO-Revision-Date: 2012-06-05 22:14+0000\n"
-"Last-Translator: icewind <icewind1991@gmail.com>\n"
-"Language-Team: Lithuanian (Lithuania) (http://www.transifex.net/projects/p/owncloud/language/lt_LT/)\n"
-=======
 "POT-Creation-Date: 2012-08-11 02:02+0200\n"
 "PO-Revision-Date: 2012-08-11 00:02+0000\n"
 "Last-Translator: owncloud_robot <thomas.mueller@tmit.eu>\n"
 "Language-Team: Lithuanian (Lithuania) (http://www.transifex.com/projects/p/owncloud/language/lt_LT/)\n"
->>>>>>> 46d6fd15
 "MIME-Version: 1.0\n"
 "Content-Type: text/plain; charset=UTF-8\n"
 "Content-Transfer-Encoding: 8bit\n"
 "Language: lt_LT\n"
 "Plural-Forms: nplurals=3; plural=(n%10==1 && n%100!=11 ? 0 : n%10>=2 && (n%100<10 || n%100>=20) ? 1 : 2)\n"
 
-<<<<<<< HEAD
-#: ajax/categories/rescan.php:28
-msgid "No calendars found."
-msgstr "Kalendorių nerasta."
-
-#: ajax/categories/rescan.php:36
-msgid "No events found."
-msgstr "Įvykių nerasta."
-=======
 #: ajax/cache/status.php:19
 msgid "Not all calendars are completely cached"
 msgstr ""
@@ -41,7 +25,6 @@
 #: ajax/cache/status.php:21
 msgid "Everything seems to be completely cached"
 msgstr ""
->>>>>>> 46d6fd15
 
 #: ajax/categories/rescan.php:29
 msgid "No calendars found."
@@ -85,105 +68,6 @@
 msgid "Invalid request"
 msgstr "Klaidinga užklausa"
 
-<<<<<<< HEAD
-#: appinfo/app.php:19 templates/calendar.php:15
-#: templates/part.eventform.php:33 templates/part.showevent.php:31
-#: templates/settings.php:12
-msgid "Calendar"
-msgstr "Kalendorius"
-
-#: js/calendar.js:93
-msgid "Deletion failed"
-msgstr ""
-
-#: js/calendar.js:828
-msgid "ddd"
-msgstr ""
-
-#: js/calendar.js:829
-msgid "ddd M/d"
-msgstr ""
-
-#: js/calendar.js:830
-msgid "dddd M/d"
-msgstr ""
-
-#: js/calendar.js:833
-msgid "MMMM yyyy"
-msgstr ""
-
-#: js/calendar.js:835
-msgid "MMM d[ yyyy]{ '&#8212;'[ MMM] d yyyy}"
-msgstr "MMM d[ yyyy]{ '&#8212;'[ MMM] d yyyy}"
-
-#: js/calendar.js:837
-msgid "dddd, MMM d, yyyy"
-msgstr ""
-
-#: lib/app.php:125
-msgid "Birthday"
-msgstr "Gimtadienis"
-
-#: lib/app.php:126
-msgid "Business"
-msgstr "Verslas"
-
-#: lib/app.php:127
-msgid "Call"
-msgstr "Skambučiai"
-
-#: lib/app.php:128
-msgid "Clients"
-msgstr "Klientai"
-
-#: lib/app.php:129
-msgid "Deliverer"
-msgstr "Vykdytojas"
-
-#: lib/app.php:130
-msgid "Holidays"
-msgstr "Išeiginės"
-
-#: lib/app.php:131
-msgid "Ideas"
-msgstr "Idėjos"
-
-#: lib/app.php:132
-msgid "Journey"
-msgstr "Kelionė"
-
-#: lib/app.php:133
-msgid "Jubilee"
-msgstr "Jubiliejus"
-
-#: lib/app.php:134
-msgid "Meeting"
-msgstr "Susitikimas"
-
-#: lib/app.php:135
-msgid "Other"
-msgstr "Kiti"
-
-#: lib/app.php:136
-msgid "Personal"
-msgstr "Asmeniniai"
-
-#: lib/app.php:137
-msgid "Projects"
-msgstr "Projektai"
-
-#: lib/app.php:138
-msgid "Questions"
-msgstr "Klausimai"
-
-#: lib/app.php:139
-msgid "Work"
-msgstr "Darbas"
-
-#: lib/app.php:380
-msgid "unnamed"
-msgstr "be pavadinimo"
-=======
 #: appinfo/app.php:35 templates/calendar.php:15
 #: templates/part.eventform.php:33 templates/part.showevent.php:33
 msgid "Calendar"
@@ -276,7 +160,6 @@
 #: lib/app.php:351 lib/app.php:361
 msgid "by"
 msgstr ""
->>>>>>> 46d6fd15
 
 #: lib/app.php:359 lib/app.php:399
 msgid "unnamed"
@@ -837,13 +720,6 @@
 #: templates/part.showevent.php:23
 msgid "No categories selected"
 msgstr "Nepasirinktos jokios katagorijos"
-<<<<<<< HEAD
-
-#: templates/part.showevent.php:25
-msgid "Select category"
-msgstr "Pasirinkite kategoriją"
-=======
->>>>>>> 46d6fd15
 
 #: templates/part.showevent.php:37
 msgid "of"
