--- conflicted
+++ resolved
@@ -36,9 +36,7 @@
  *
  * Filesystem functions are not called directly; they are passed to the correct
  * OC_Filestorage object
- */
-
- /**
+ *
  * @note default root (if $root is empty or '/') is /data/[user]/
  * @note If you don't include a leading slash, you may encounter problems.
  * e.g. use $v = new \OC_FilesystemView( '/' . $params['uid'] ); not 
@@ -53,16 +51,8 @@
 		$this->fakeRoot=$root;
 	}
 
-<<<<<<< HEAD
-	public function getAbsolutePath($path) {
-		if(!$path) {
-			$path='/';
-		}
-		if($path[0]!=='/') {
-=======
 	public function getAbsolutePath($path = '/') {
 		if(!$path || $path[0]!=='/') {
->>>>>>> d1c0f2a7
 			$path='/'.$path;
 		}
 		return $this->fakeRoot.$path;
@@ -153,11 +143,7 @@
 	* @return string
 	*/
 	public function getLocalFile($path) {
-<<<<<<< HEAD
-		$parent=substr($path, 0, strrpos($path,'/'));
-=======
 		$parent=substr($path, 0, strrpos($path, '/'));
->>>>>>> d1c0f2a7
 		if(OC_Filesystem::isValidPath($parent) and $storage=$this->getStorage($path)) {
 			return $storage->getLocalFile($this->getInternalPath($path));
 		}
@@ -167,11 +153,7 @@
 	 * @return string
 	 */
 	public function getLocalFolder($path) {
-<<<<<<< HEAD
-		$parent=substr($path, 0, strrpos($path,'/'));
-=======
 		$parent=substr($path, 0, strrpos($path, '/'));
->>>>>>> d1c0f2a7
 		if(OC_Filesystem::isValidPath($parent) and $storage=$this->getStorage($path)) {
 			return $storage->getLocalFolder($this->getInternalPath($path));
 		}
@@ -217,7 +199,7 @@
 		return $this->basicOperation('filesize', $path);
 	}
 	public function readfile($path) {
-		@ob_end_clean();
+		OC_Util::obEnd();
 		$handle=$this->fopen($path, 'rb');
 		if ($handle) {
 			$chunkSize = 8192;// 8 MB chunks
@@ -234,21 +216,13 @@
 	* @deprecated Replaced by isReadable() as part of CRUDS
 	*/
 	public function is_readable($path) {
-<<<<<<< HEAD
-		return $this->basicOperation('isReadable',$path);
-=======
 		return $this->basicOperation('isReadable', $path);
->>>>>>> d1c0f2a7
 	}
 	/**
 	* @deprecated Replaced by isCreatable(), isUpdatable(), isDeletable() as part of CRUDS
 	*/
 	public function is_writable($path) {
-<<<<<<< HEAD
-		return $this->basicOperation('isUpdatable',$path);
-=======
 		return $this->basicOperation('isUpdatable', $path);
->>>>>>> d1c0f2a7
 	}
 	public function isCreatable($path) {
 		return $this->basicOperation('isCreatable', $path);
@@ -278,12 +252,9 @@
 		return $this->basicOperation('filemtime', $path);
 	}
 	public function touch($path, $mtime=null) {
-<<<<<<< HEAD
-=======
 		if(!is_null($mtime) and !is_numeric($mtime)) {
 			$mtime = strtotime($mtime);
 		}
->>>>>>> d1c0f2a7
 		return $this->basicOperation('touch', $path, array('write'), $mtime);
 	}
 	public function file_get_contents($path) {
@@ -296,11 +267,7 @@
 				$path = $this->getRelativePath($absolutePath);
 				$exists = $this->file_exists($path);
 				$run = true;
-<<<<<<< HEAD
-				if( $this->fakeRoot==OC_Filesystem::getRoot() ){
-=======
 				if( $this->fakeRoot==OC_Filesystem::getRoot() ) {
->>>>>>> d1c0f2a7
 					if(!$exists) {
 						OC_Hook::emit(
 							OC_Filesystem::CLASSNAME,
@@ -328,11 +295,7 @@
 					$count=OC_Helper::streamCopy($data, $target);
 					fclose($target);
 					fclose($data);
-<<<<<<< HEAD
-					if( $this->fakeRoot==OC_Filesystem::getRoot() ){
-=======
 					if( $this->fakeRoot==OC_Filesystem::getRoot() ) {
->>>>>>> d1c0f2a7
 						if(!$exists) {
 							OC_Hook::emit(
 								OC_Filesystem::CLASSNAME,
@@ -363,13 +326,8 @@
 		return $this->basicOperation( 'deleteAll', $directory, array('delete'), $empty );
 	}
 	public function rename($path1, $path2) {
-<<<<<<< HEAD
-		$postFix1=(substr($path1,-1,1)==='/')?'/':'';
-		$postFix2=(substr($path2,-1,1)==='/')?'/':'';
-=======
 		$postFix1=(substr($path1, -1, 1)==='/')?'/':'';
 		$postFix2=(substr($path2, -1, 1)==='/')?'/':'';
->>>>>>> d1c0f2a7
 		$absolutePath1 = OC_Filesystem::normalizePath($this->getAbsolutePath($path1));
 		$absolutePath2 = OC_Filesystem::normalizePath($this->getAbsolutePath($path2));
 		if(OC_FileProxy::runPreProxies('rename', $absolutePath1, $absolutePath2) and OC_Filesystem::isValidPath($path2)) {
@@ -380,11 +338,7 @@
 				return false;
 			}
 			$run=true;
-<<<<<<< HEAD
-			if( $this->fakeRoot==OC_Filesystem::getRoot() ){
-=======
 			if( $this->fakeRoot==OC_Filesystem::getRoot() ) {
->>>>>>> d1c0f2a7
 				OC_Hook::emit(
 					OC_Filesystem::CLASSNAME, OC_Filesystem::signal_rename,
 						array(
@@ -409,11 +363,7 @@
 					$storage1->unlink($this->getInternalPath($path1.$postFix1));
 					$result = $count>0;
 				}
-<<<<<<< HEAD
-				if( $this->fakeRoot==OC_Filesystem::getRoot() ){
-=======
 				if( $this->fakeRoot==OC_Filesystem::getRoot() ) {
->>>>>>> d1c0f2a7
 					OC_Hook::emit(
 						OC_Filesystem::CLASSNAME,
 						OC_Filesystem::signal_post_rename,
@@ -428,13 +378,8 @@
 		}
 	}
 	public function copy($path1, $path2) {
-<<<<<<< HEAD
-		$postFix1=(substr($path1,-1,1)==='/')?'/':'';
-		$postFix2=(substr($path2,-1,1)==='/')?'/':'';
-=======
 		$postFix1=(substr($path1, -1, 1)==='/')?'/':'';
 		$postFix2=(substr($path2, -1, 1)==='/')?'/':'';
->>>>>>> d1c0f2a7
 		$absolutePath1 = OC_Filesystem::normalizePath($this->getAbsolutePath($path1));
 		$absolutePath2 = OC_Filesystem::normalizePath($this->getAbsolutePath($path2));
 		if(OC_FileProxy::runPreProxies('copy', $absolutePath1, $absolutePath2) and OC_Filesystem::isValidPath($path2)) {
@@ -445,11 +390,7 @@
 				return false;
 			}
 			$run=true;
-<<<<<<< HEAD
-			if( $this->fakeRoot==OC_Filesystem::getRoot() ){
-=======
 			if( $this->fakeRoot==OC_Filesystem::getRoot() ) {
->>>>>>> d1c0f2a7
 				OC_Hook::emit(
 					OC_Filesystem::CLASSNAME,
 					OC_Filesystem::signal_copy,
@@ -493,11 +434,10 @@
 					$target = $this->fopen($path2.$postFix2, 'w');
 					$result = OC_Helper::streamCopy($source, $target);
 				}
-<<<<<<< HEAD
-				if( $this->fakeRoot==OC_Filesystem::getRoot() ){
-=======
-				if( $this->fakeRoot==OC_Filesystem::getRoot() ) {
->>>>>>> d1c0f2a7
+				if( $this->fakeRoot==OC_Filesystem::getRoot() ) { 
+				// If the file to be copied originates within 
+				// the user's data directory
+				
 					OC_Hook::emit(
 						OC_Filesystem::CLASSNAME,
 						OC_Filesystem::signal_post_copy,
@@ -518,11 +458,33 @@
 						OC_Filesystem::signal_post_write,
 						array( OC_Filesystem::signal_param_path => $path2)
 					);
-				} else { // no real copy, file comes from somewhere else, e.g. version rollback -> just update the file cache and the webdav properties without all the other post_write actions
-					OC_FileCache_Update::update($path2, $this->fakeRoot);
+					
+				} else { 
+				// If this is not a normal file copy operation 
+				// and the file originates somewhere else 
+				// (e.g. a version rollback operation), do not 
+				// perform all the other post_write actions
+					
+					// Update webdav properties
 					OC_Filesystem::removeETagHook(array("path" => $path2), $this->fakeRoot);
-				}
+					
+					$splitPath2 = explode( '/', $path2 );
+					
+					// Only cache information about files 
+					// that are being copied from within 
+					// the user files directory. Caching 
+					// other files, like VCS backup files,
+					// serves no purpose
+					if ( $splitPath2[1] == 'files' ) {
+						
+						OC_FileCache_Update::update($path2, $this->fakeRoot);
+						
+					}
+				
+				}
+				
 				return $result;
+			
 			}
 		}
 	}
@@ -565,11 +527,7 @@
 				$extension='';
 				$extOffset=strpos($path, '.');
 				if($extOffset !== false) {
-<<<<<<< HEAD
-					$extension=substr($path, strrpos($path,'.'));
-=======
 					$extension=substr($path, strrpos($path, '.'));
->>>>>>> d1c0f2a7
 				}
 				$tmpFile = OC_Helper::tmpFile($extension);
 				file_put_contents($tmpFile, $source);
@@ -598,11 +556,7 @@
 		return $this->basicOperation('getMimeType', $path);
 	}
 	public function hash($type, $path, $raw = false) {
-<<<<<<< HEAD
-		$postFix=(substr($path,-1,1)==='/')?'/':'';
-=======
 		$postFix=(substr($path, -1, 1)==='/')?'/':'';
->>>>>>> d1c0f2a7
 		$absolutePath = OC_Filesystem::normalizePath($this->getAbsolutePath($path));
 		if (OC_FileProxy::runPreProxies('hash', $absolutePath) && OC_Filesystem::isValidPath($path)) {
 			$path = $this->getRelativePath($absolutePath);
@@ -642,11 +596,7 @@
 	 * OC_Filestorage for delegation to a storage backend for execution
 	 */
 	private function basicOperation($operation, $path, $hooks=array(), $extraParam=null) {
-<<<<<<< HEAD
-		$postFix=(substr($path,-1,1)==='/')?'/':'';
-=======
 		$postFix=(substr($path, -1, 1)==='/')?'/':'';
->>>>>>> d1c0f2a7
 		$absolutePath = OC_Filesystem::normalizePath($this->getAbsolutePath($path));
 		if(OC_FileProxy::runPreProxies($operation, $absolutePath, $extraParam) and OC_Filesystem::isValidPath($path)) {
 			$path = $this->getRelativePath($absolutePath);
@@ -654,11 +604,7 @@
 				return false;
 			}
 			$internalPath = $this->getInternalPath($path.$postFix);
-<<<<<<< HEAD
-			$run=$this->runHooks($hooks,$path);
-=======
 			$run=$this->runHooks($hooks, $path);
->>>>>>> d1c0f2a7
 			if($run and $storage = $this->getStorage($path.$postFix)) {
 				if(!is_null($extraParam)) {
 					$result = $storage->$operation($internalPath, $extraParam);
@@ -668,11 +614,7 @@
 				$result = OC_FileProxy::runPostProxies($operation, $this->getAbsolutePath($path), $result);
 				if(OC_Filesystem::$loaded and $this->fakeRoot==OC_Filesystem::getRoot()) {
 					if($operation!='fopen') {//no post hooks for fopen, the file stream is still open
-<<<<<<< HEAD
-						$this->runHooks($hooks,$path,true);
-=======
 						$this->runHooks($hooks, $path, true);
->>>>>>> d1c0f2a7
 					}
 				}
 				return $result;
@@ -681,11 +623,7 @@
 		return null;
 	}
 
-<<<<<<< HEAD
-	private function runHooks($hooks,$path,$post=false) {
-=======
 	private function runHooks($hooks, $path, $post=false) {
->>>>>>> d1c0f2a7
 		$prefix=($post)?'post_':'';
 		$run=true;
 		if(OC_Filesystem::$loaded and $this->fakeRoot==OC_Filesystem::getRoot()) {
