--- conflicted
+++ resolved
@@ -84,35 +84,11 @@
 	* @param  string  path
 	* @return bool
 	*/
-<<<<<<< HEAD
-	public function getInternalPath($path){
-=======
 	public function getInternalPath($path) {
->>>>>>> 46d6fd15
 		if (!isset($this->internal_path_cache[$path])) {
 			$this->internal_path_cache[$path] = OC_Filesystem::getInternalPath($this->getAbsolutePath($path));
 		}
 		return $this->internal_path_cache[$path];
-<<<<<<< HEAD
-	}
-
-	/**
-	 * get path relative to the root of the view
-	 * @param string path
-	 * @return string
-	 */
-	public function getRelativePath($path){
-		if($this->fakeRoot==''){
-			return $path;
-		}
-		if(strpos($path,$this->fakeRoot)!==0){
-			return null;
-		}else{
-			return substr($path,strlen($this->fakeRoot));
-		}
-	}
-	
-=======
 	}
 
 	/**
@@ -136,17 +112,12 @@
 		}
 	}
 
->>>>>>> 46d6fd15
 	/**
 	* get the storage object for a path
 	* @param string path
 	* @return OC_Filestorage
 	*/
-<<<<<<< HEAD
-	public function getStorage($path){
-=======
 	public function getStorage($path) {
->>>>>>> 46d6fd15
 		if (!isset($this->storage_cache[$path])) {
 			$this->storage_cache[$path] = OC_Filesystem::getStorage($this->getAbsolutePath($path));
 		}
@@ -282,21 +253,12 @@
 	public function touch($path, $mtime=null) {
 		return $this->basicOperation('touch', $path, array('write'), $mtime);
 	}
-<<<<<<< HEAD
-	public function file_get_contents($path){
-		return $this->basicOperation('file_get_contents',$path,array('read'));
-	}
-	public function file_put_contents($path, $data) {
-		if(is_resource($data)) {//not having to deal with streams in file_put_contents makes life easier
-			$absolutePath = $this->getAbsolutePath($path);
-=======
 	public function file_get_contents($path) {
 		return $this->basicOperation('file_get_contents', $path, array('read'));
 	}
 	public function file_put_contents($path, $data) {
 		if(is_resource($data)) {//not having to deal with streams in file_put_contents makes life easier
 			$absolutePath = OC_Filesystem::normalizePath($this->getAbsolutePath($path));
->>>>>>> 46d6fd15
 			if (OC_FileProxy::runPreProxies('file_put_contents', $absolutePath, $data) && OC_Filesystem::isValidPath($path)) {
 				$path = $this->getRelativePath($absolutePath);
 				$exists = $this->file_exists($path);
@@ -349,18 +311,6 @@
 			return $this->basicOperation('file_put_contents', $path, array('create', 'write'), $data);
 		}
 	}
-<<<<<<< HEAD
-	public function unlink($path){
-		return $this->basicOperation('unlink',$path,array('delete'));
-	}
-	public function rename($path1,$path2){
-		$absolutePath1=$this->getAbsolutePath($path1);
-		$absolutePath2=$this->getAbsolutePath($path2);
-		if(OC_FileProxy::runPreProxies('rename',$absolutePath1,$absolutePath2) and OC_Filesystem::isValidPath($path2)){
-			$path1=$this->getRelativePath($absolutePath1);
-			$path2=$this->getRelativePath($absolutePath2);
-			if($path1==null or $path2==null){
-=======
 	public function unlink($path) {
 		return $this->basicOperation('unlink', $path, array('delete'));
 	}
@@ -377,7 +327,6 @@
 			$path2 = $this->getRelativePath($absolutePath2);
 			
 			if($path1 == null or $path2 == null) {
->>>>>>> 46d6fd15
 				return false;
 			}
 			$run=true;
@@ -416,15 +365,6 @@
 			}
 		}
 	}
-<<<<<<< HEAD
-	public function copy($path1,$path2){
-		$absolutePath1=$this->getAbsolutePath($path1);
-		$absolutePath2=$this->getAbsolutePath($path2);
-		if(OC_FileProxy::runPreProxies('copy',$absolutePath1,$absolutePath2) and OC_Filesystem::isValidPath($path2)){
-			$path1=$this->getRelativePath($absolutePath1);
-			$path2=$this->getRelativePath($absolutePath2);
-			if($path1==null or $path2==null){
-=======
 	public function copy($path1, $path2) {
 		$postFix1=(substr($path1,-1,1)==='/')?'/':'';
 		$postFix2=(substr($path2,-1,1)==='/')?'/':'';
@@ -435,7 +375,6 @@
 			$path2 = $this->getRelativePath($absolutePath2);
 			
 			if($path1 == null or $path2 == null) {
->>>>>>> 46d6fd15
 				return false;
 			}
 			$run=true;
@@ -569,20 +508,12 @@
 		}
 	}
 
-<<<<<<< HEAD
-	public function getMimeType($path){
-		return $this->basicOperation('getMimeType',$path);
-	}
-	public function hash($type, $path, $raw = false) {
-		$absolutePath = $this->getAbsolutePath($path);
-=======
 	public function getMimeType($path) {
 		return $this->basicOperation('getMimeType', $path);
 	}
 	public function hash($type, $path, $raw = false) {
 		$postFix=(substr($path,-1,1)==='/')?'/':'';
 		$absolutePath = OC_Filesystem::normalizePath($this->getAbsolutePath($path));
->>>>>>> 46d6fd15
 		if (OC_FileProxy::runPreProxies('hash', $absolutePath) && OC_Filesystem::isValidPath($path)) {
 			$path = $this->getRelativePath($absolutePath);
 			if ($path == null) {
@@ -595,13 +526,8 @@
 					array( OC_Filesystem::signal_param_path => $path)
 				);
 			}
-<<<<<<< HEAD
-			if ($storage = $this->getStorage($path)) {
-				$result = $storage->hash($type, $this->getInternalPath($path), $raw);
-=======
 			if ($storage = $this->getStorage($path.$postFix)) {
 				$result = $storage->hash($type, $this->getInternalPath($path.$postFix), $raw);
->>>>>>> 46d6fd15
 				$result = OC_FileProxy::runPostProxies('hash', $absolutePath, $result);
 				return $result;
 			}
@@ -625,40 +551,6 @@
 	 * files), processes hooks and proxies, sanitises paths, and finally passes them on to
 	 * OC_Filestorage for delegation to a storage backend for execution
 	 */
-<<<<<<< HEAD
-	private function basicOperation($operation,$path,$hooks=array(),$extraParam=null){
-		$absolutePath=$this->getAbsolutePath($path);
-		if(OC_FileProxy::runPreProxies($operation,$absolutePath, $extraParam) and OC_Filesystem::isValidPath($path)){
-			$path=$this->getRelativePath($absolutePath);
-			if($path==null){
-				return false;
-			}
-			$internalPath=$this->getInternalPath($path);
-			$run=true;
-			if(OC_Filesystem::$loaded and $this->fakeRoot==OC_Filesystem::getRoot()){
-				foreach($hooks as $hook){
-					if($hook!='read'){
-						OC_Hook::emit( OC_Filesystem::CLASSNAME, $hook, array( OC_Filesystem::signal_param_path => $path, OC_Filesystem::signal_param_run => &$run));
-					}else{
-						OC_Hook::emit( OC_Filesystem::CLASSNAME, $hook, array( OC_Filesystem::signal_param_path => $path));
-					}
-				}
-			}
-			if($run and $storage=$this->getStorage($path)){
-				if(!is_null($extraParam)){
-					$result=$storage->$operation($internalPath,$extraParam);
-				}else{
-					$result=$storage->$operation($internalPath);
-				}
-				$result=OC_FileProxy::runPostProxies($operation,$this->getAbsolutePath($path),$result);
-				if(OC_Filesystem::$loaded and $this->fakeRoot==OC_Filesystem::getRoot()){
-					if($operation!='fopen'){//no post hooks for fopen, the file stream is still open
-						foreach($hooks as $hook){
-							if($hook!='read'){
-								OC_Hook::emit( OC_Filesystem::CLASSNAME, 'post_'.$hook, array( OC_Filesystem::signal_param_path => $path));
-							}
-						}
-=======
 	private function basicOperation($operation, $path, $hooks=array(), $extraParam=null) {
 		$postFix=(substr($path,-1,1)==='/')?'/':'';
 		$absolutePath = OC_Filesystem::normalizePath($this->getAbsolutePath($path));
@@ -679,7 +571,6 @@
 				if(OC_Filesystem::$loaded and $this->fakeRoot==OC_Filesystem::getRoot()) {
 					if($operation!='fopen') {//no post hooks for fopen, the file stream is still open
 						$this->runHooks($hooks,$path,true);
->>>>>>> 46d6fd15
 					}
 				}
 				return $result;
