--- conflicted
+++ resolved
@@ -63,18 +63,17 @@
 	function getRootFolder();
 
 	/**
-<<<<<<< HEAD
 	 * Returns an ICache instance
 	 *
 	 * @return \OCP\ICache
 	 */
 	function getCache();
-=======
+
+	/**
 	 * Returns the current session
 	 *
 	 * @return \OCP\ISession
 	 */
 	function getSession();
->>>>>>> 415a27c1
 
 }