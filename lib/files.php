<?php

/**
 * ownCloud
 *
 * @author Frank Karlitschek
 * @copyright 2012 Frank Karlitschek frank@owncloud.org
 *
 * This library is free software; you can redistribute it and/or
 * modify it under the terms of the GNU AFFERO GENERAL PUBLIC LICENSE
 * License as published by the Free Software Foundation; either
 * version 3 of the License, or any later version.
 *
 * This library is distributed in the hope that it will be useful,
 * but WITHOUT ANY WARRANTY; without even the implied warranty of
 * MERCHANTABILITY or FITNESS FOR A PARTICULAR PURPOSE.  See the
 * GNU AFFERO GENERAL PUBLIC LICENSE for more details.
 *
 * You should have received a copy of the GNU Affero General Public
 * License along with this library.  If not, see <http://www.gnu.org/licenses/>.
 *
 */

/**
 * Class for fileserver access
 *
 */
class OC_Files {
	static $tmpFiles = array();

	public function getFileInfo($path){
		return \OC\Files\Filesystem::getFileInfo($path);
	}

	public function getDirectoryContent($path){
		return \OC\Files\Filesystem::getDirectoryContent($path);
	}

	/**
	 * return the content of a file or return a zip file containning multiply files
	 *
	 * @param string $dir
	 * @param string $file ; seperated list of files to download
	 * @param boolean $only_header ; boolean to only send header of the request
	 */
	public static function get($dir, $files, $only_header = false) {
		$xsendfile = false;
		if (isset($_SERVER['MOD_X_SENDFILE_ENABLED']) || 
			isset($_SERVER['MOD_X_ACCEL_REDIRECT_ENABLED'])) {
			$xsendfile = true;
		}
		if(strpos($files, ';')) {
			$files=explode(';', $files);
		}

		if (is_array($files)) {
			self::validateZipDownload($dir, $files);
			$executionTime = intval(ini_get('max_execution_time'));
			set_time_limit(0);
			$zip = new ZipArchive();
			if ($xsendfile) {
				$filename = OC_Helper::tmpFileNoClean('.zip');
			}else{
				$filename = OC_Helper::tmpFile('.zip');
			}
			if ($zip->open($filename, ZIPARCHIVE::CREATE | ZIPARCHIVE::OVERWRITE)!==true) {
				exit("cannot open <$filename>\n");
			}
			foreach ($files as $file) {
				$file = $dir . '/' . $file;
				if (\OC\Files\Filesystem::is_file($file)) {
					$tmpFile = \OC\Files\Filesystem::toTmpFile($file);
					self::$tmpFiles[] = $tmpFile;
					$zip->addFile($tmpFile, basename($file));
				} elseif (\OC\Files\Filesystem::is_dir($file)) {
					self::zipAddDir($file, $zip);
				}
			}
			$zip->close();
			set_time_limit($executionTime);
		} elseif (\OC\Files\Filesystem::is_dir($dir . '/' . $files)) {
			self::validateZipDownload($dir, $files);
			$executionTime = intval(ini_get('max_execution_time'));
			set_time_limit(0);
			$zip = new ZipArchive();
			if ($xsendfile) {
				$filename = OC_Helper::tmpFileNoClean('.zip');
			}else{
				$filename = OC_Helper::tmpFile('.zip');
			}
			if ($zip->open($filename, ZIPARCHIVE::CREATE | ZIPARCHIVE::OVERWRITE)!==true) {
				exit("cannot open <$filename>\n");
			}
			$file = $dir . '/' . $files;
			self::zipAddDir($file, $zip);
			$zip->close();
			set_time_limit($executionTime);
		} else {
			$zip = false;
			$filename = $dir . '/' . $files;
		}
<<<<<<< HEAD
		@ob_end_clean();
		if ($zip or \OC\Files\Filesystem::isReadable($filename)) {
			header('Content-Disposition: attachment; filename="' . basename($filename) . '"');
=======
		OC_Util::obEnd();
		if($zip or OC_Filesystem::is_readable($filename)) {
			header('Content-Disposition: attachment; filename="'.basename($filename).'"');
>>>>>>> 9b709fa9
			header('Content-Transfer-Encoding: binary');
			OC_Response::disableCaching();
			if ($zip) {
				ini_set('zlib.output_compression', 'off');
				header('Content-Type: application/zip');
				header('Content-Length: ' . filesize($filename));
				self::addSendfileHeader($filename);
			}else{
				header('Content-Type: '.\OC\Files\Filesystem::getMimeType($filename));
				list($storage, ) = \OC\Files\Filesystem::resolvePath($filename);
				if ($storage instanceof \OC\File\Storage\Local) {
					self::addSendfileHeader(\OC\Files\Filesystem::getLocalFile($filename));
				}
			}
		} elseif ($zip or !\OC\Files\Filesystem::file_exists($filename)) {
			header("HTTP/1.0 404 Not Found");
			$tmpl = new OC_Template('', '404', 'guest');
			$tmpl->assign('file', $filename);
			$tmpl->printPage();
		} else {
			header("HTTP/1.0 403 Forbidden");
			die('403 Forbidden');
		}
		if ($only_header) {
			if (!$zip)
				header("Content-Length: " . \OC\Files\Filesystem::filesize($filename));
			return;
		}
		if ($zip) {
			$handle = fopen($filename, 'r');
			if ($handle) {
				$chunkSize = 8 * 1024; // 1 MB chunks
				while (!feof($handle)) {
					echo fread($handle, $chunkSize);
					flush();
				}
			}
			if (!$xsendfile) {
				unlink($filename);
			}
		}else{
			\OC\Files\Filesystem::readfile($filename);
		}
		foreach (self::$tmpFiles as $tmpFile) {
			if (file_exists($tmpFile) and is_file($tmpFile)) {
				unlink($tmpFile);
			}
		}
	}

	private static function addSendfileHeader($filename) {
		if (isset($_SERVER['MOD_X_SENDFILE_ENABLED'])) {
			header("X-Sendfile: " . $filename);
		}
		if (isset($_SERVER['MOD_X_ACCEL_REDIRECT_ENABLED'])) {
			header("X-Accel-Redirect: " . $filename);
		}
	}

	public static function zipAddDir($dir, $zip, $internalDir='') {
		$dirname=basename($dir);
		$zip->addEmptyDir($internalDir.$dirname);
		$internalDir.=$dirname.='/';
		$files=OC_Files::getDirectoryContent($dir);
		foreach($files as $file) {
			$filename=$file['name'];
			$file=$dir.'/'.$filename;
			if(\OC\Files\Filesystem::is_file($file)) {
				$tmpFile=\OC\Files\Filesystem::toTmpFile($file);
				OC_Files::$tmpFiles[]=$tmpFile;
				$zip->addFile($tmpFile, $internalDir.$filename);
			}elseif(\OC\Files\Filesystem::is_dir($file)) {
				self::zipAddDir($file, $zip, $internalDir);
			}
		}
	}

	/**
	 * checks if the selected files are within the size constraint. If not, outputs an error page.
	 *
	 * @param dir   $dir
	 * @param files $files
	 */
	static function validateZipDownload($dir, $files) {
		if (!OC_Config::getValue('allowZipDownload', true)) {
			$l = OC_L10N::get('lib');
			header("HTTP/1.0 409 Conflict");
			$tmpl = new OC_Template('', 'error', 'user');
			$errors = array(
				array(
					'error' => $l->t('ZIP download is turned off.'),
					'hint' => $l->t('Files need to be downloaded one by one.') . '<br/><a href="javascript:history.back()">' . $l->t('Back to Files') . '</a>',
				)
			);
			$tmpl->assign('errors', $errors);
			$tmpl->printPage();
			exit;
		}

		$zipLimit = OC_Config::getValue('maxZipInputSize', OC_Helper::computerFileSize('800 MB'));
		if ($zipLimit > 0) {
			$totalsize = 0;
			if (is_array($files)) {
				foreach ($files as $file) {
					$totalsize += \OC\Files\Filesystem::filesize($dir . '/' . $file);
				}
			} else {
				$totalsize += \OC\Files\Filesystem::filesize($dir . '/' . $files);
			}
			if ($totalsize > $zipLimit) {
				$l = OC_L10N::get('lib');
				header("HTTP/1.0 409 Conflict");
				$tmpl = new OC_Template('', 'error', 'user');
				$errors = array(
					array(
						'error' => $l->t('Selected files too large to generate zip file.'),
						'hint' => 'Download the files in smaller chunks, seperately or kindly ask your administrator.<br/><a href="javascript:history.back()">' . $l->t('Back to Files') . '</a>',
					)
				);
				$tmpl->assign('errors', $errors);
				$tmpl->printPage();
				exit;
			}
		}
	}

	/**
	 * set the maximum upload size limit for apache hosts using .htaccess
	 *
	 * @param int size filesisze in bytes
	 * @return false on failure, size on success
	 */
	static function setUploadLimit($size) {
		//don't allow user to break his config -- upper boundary
		if ($size > PHP_INT_MAX) {
			//max size is always 1 byte lower than computerFileSize returns
			if ($size > PHP_INT_MAX + 1)
				return false;
			$size -= 1;
		} else {
			$size = OC_Helper::humanFileSize($size);
			$size = substr($size, 0, -1); //strip the B
			$size = str_replace(' ', '', $size); //remove the space between the size and the postfix
		}

		//don't allow user to break his config -- broken or malicious size input
		if (intval($size) == 0) {
			return false;
		}

		$htaccess = @file_get_contents(OC::$SERVERROOT . '/.htaccess'); //supress errors in case we don't have permissions for
		if (!$htaccess) {
			return false;
		}

		$phpValueKeys = array(
			'upload_max_filesize',
			'post_max_size'
		);

		foreach ($phpValueKeys as $key) {
			$pattern = '/php_value ' . $key . ' (\S)*/';
			$setting = 'php_value ' . $key . ' ' . $size;
			$hasReplaced = 0;
			$content = preg_replace($pattern, $setting, $htaccess, 1, $hasReplaced);
			if ($content !== null) {
				$htaccess = $content;
			}
			if ($hasReplaced == 0) {
				$htaccess .= "\n" . $setting;
			}
		}

		//check for write permissions
		if (is_writable(OC::$SERVERROOT . '/.htaccess')) {
			file_put_contents(OC::$SERVERROOT . '/.htaccess', $htaccess);
			return OC_Helper::computerFileSize($size);
		} else {
			OC_Log::write('files', 'Can\'t write upload limit to ' . OC::$SERVERROOT . '/.htaccess. Please check the file permissions', OC_Log::WARN);
		}

		return false;
	}
}<|MERGE_RESOLUTION|>--- conflicted
+++ resolved
@@ -99,15 +99,9 @@
 			$zip = false;
 			$filename = $dir . '/' . $files;
 		}
-<<<<<<< HEAD
-		@ob_end_clean();
+		OC_Util::obEnd();
 		if ($zip or \OC\Files\Filesystem::isReadable($filename)) {
 			header('Content-Disposition: attachment; filename="' . basename($filename) . '"');
-=======
-		OC_Util::obEnd();
-		if($zip or OC_Filesystem::is_readable($filename)) {
-			header('Content-Disposition: attachment; filename="'.basename($filename).'"');
->>>>>>> 9b709fa9
 			header('Content-Transfer-Encoding: binary');
 			OC_Response::disableCaching();
 			if ($zip) {
