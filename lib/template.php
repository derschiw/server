<?php
/**
 * ownCloud
 *
 * @author Frank Karlitschek
 * @author Jakob Sack
 * @copyright 2012 Frank Karlitschek frank@owncloud.org
 *
 * This library is free software; you can redistribute it and/or
 * modify it under the terms of the GNU AFFERO GENERAL PUBLIC LICENSE
 * License as published by the Free Software Foundation; either
 * version 3 of the License, or any later version.
 *
 * This library is distributed in the hope that it will be useful,
 * but WITHOUT ANY WARRANTY; without even the implied warranty of
 * MERCHANTABILITY or FITNESS FOR A PARTICULAR PURPOSE.  See the
 * GNU AFFERO GENERAL PUBLIC LICENSE for more details.
 *
 * You should have received a copy of the GNU Affero General Public
 * License along with this library.  If not, see <http://www.gnu.org/licenses/>.
 *
 */

/**
 * @brief make OC_Helper::linkTo available as a simple function
 * @param $app app
 * @param $file file
 * @returns link to the file
 *
 * For further information have a look at OC_Helper::linkTo
 */
function link_to( $app, $file ){
	return OC_Helper::linkTo( $app, $file );
}

/**
 * @brief make OC_Helper::imagePath available as a simple function
 * @param $app app
 * @param $image image
 * @returns link to the image
 *
 * For further information have a look at OC_Helper::imagePath
 */
function image_path( $app, $image ){
	return OC_Helper::imagePath( $app, $image );
}

/**
 * @brief make OC_Helper::mimetypeIcon available as a simple function
 * @param $mimetype mimetype
 * @returns link to the image
 *
 * For further information have a look at OC_Helper::mimetypeIcon
 */
function mimetype_icon( $mimetype ){
	return OC_Helper::mimetypeIcon( $mimetype );
}

/**
 * @brief make OC_Helper::humanFileSize available as a simple function
 * @param $bytes size in bytes
 * @returns size as string
 *
 * For further information have a look at OC_Helper::humanFileSize
 */
function human_file_size( $bytes ){
	return OC_Helper::humanFileSize( $bytes );
}

function simple_file_size($bytes) {
	$mbytes = round($bytes/(1024*1024),1);
	if($bytes == 0) { return '0'; }
	else if($mbytes < 0.1) { return '&lt; 0.1'; }
	else if($mbytes > 1000) { return '&gt; 1000'; }
	else { return number_format($mbytes, 1); }
}

function relative_modified_date($timestamp) {
    $l=OC_L10N::get('template');
	$timediff = time() - $timestamp;
	$diffminutes = round($timediff/60);
	$diffhours = round($diffminutes/60);
	$diffdays = round($diffhours/24);
	$diffmonths = round($diffdays/31);

	if($timediff < 60) { return $l->t('seconds ago'); }
	else if($timediff < 120) { return $l->t('1 minute ago'); }
	else if($timediff < 3600) { return $l->t('%d minutes ago',$diffminutes); }
	//else if($timediff < 7200) { return '1 hour ago'; }
	//else if($timediff < 86400) { return $diffhours.' hours ago'; }
	else if((date('G')-$diffhours) > 0) { return $l->t('today'); }
	else if((date('G')-$diffhours) > -24) { return $l->t('yesterday'); }
	else if($timediff < 2678400) { return $l->t('%d days ago',$diffdays); }
	else if($timediff < 5184000) { return $l->t('last month'); }
	else if((date('n')-$diffmonths) > 0) { return $l->t('months ago'); }
	else if($timediff < 63113852) { return $l->t('last year'); }
	else { return $l->t('years ago'); }
}

function html_select_options($options, $selected, $params=array()) {
	if (!is_array($selected)){
		$selected=array($selected);
	}
	if (isset($params['combine']) && $params['combine']){
		$options = array_combine($options, $options);
	}
	$value_name = $label_name = false;
	if (isset($params['value'])){
		$value_name = $params['value'];
	}
	if (isset($params['label'])){
		$label_name = $params['label'];
	}
	$html = '';
	foreach($options as $value => $label){
		if ($value_name && is_array($label)){
			$value = $label[$value_name];
		}
		if ($label_name && is_array($label)){
			$label = $label[$label_name];
		}
		$select = in_array($value, $selected) ? ' selected="selected"' : '';
		$html .= '<option value="' . $value . '"' . $select . '>' . $label . '</option>'."\n";
	}
	return $html;
}

/**
 * This class provides the templates for owncloud.
 */
class OC_Template{
	private $renderas; // Create a full page?
	private $application; // template Application
	private $vars; // Vars
	private $template; // The path to the template
	private $l10n; // The l10n-Object
	private $headers=array(); //custom headers

	/**
	 * @brief Constructor
	 * @param $app app providing the template
	 * @param $file name of the template file (without suffix)
	 * @param $renderas = ""; produce a full page
	 * @returns OC_Template object
	 *
	 * This function creates an OC_Template object.
	 *
	 * If $renderas is set, OC_Template will try to produce a full page in the
	 * according layout. For now, renderas can be set to "guest", "user" or
	 * "admin".
	 */
	public function __construct( $app, $name, $renderas = "" ){
		// Set the private data
		$this->renderas = $renderas;
		$this->application = $app;
		$this->vars = array();
		if($renderas == 'user') {
			$this->vars['requesttoken'] = OC_Util::callRegister();
		}
		$this->l10n = OC_L10N::get($app);
		header('X-Frame-Options: Sameorigin');
		header('X-XSS-Protection: 1; mode=block');
		header('X-Content-Type-Options: nosniff');
		$this->findTemplate($name);
	}

	/**
	 * autodetects the formfactor of the used device
	 * default -> the normal desktop browser interface
	 * mobile -> interface for smartphones
	 * tablet -> interface for tablets
	 * standalone -> the default interface but without header, footer and
	 * 	sidebar, just the application. Useful to use just a specific
	 * 	app on the desktop in a standalone window.
	 */
	public static function detectFormfactor(){
		// please add more useragent strings for other devices
		if(isset($_SERVER['HTTP_USER_AGENT'])){
			if(stripos($_SERVER['HTTP_USER_AGENT'],'ipad')>0) {
				$mode='tablet';
			}elseif(stripos($_SERVER['HTTP_USER_AGENT'],'iphone')>0){
				$mode='mobile';
			}elseif((stripos($_SERVER['HTTP_USER_AGENT'],'N9')>0) and (stripos($_SERVER['HTTP_USER_AGENT'],'nokia')>0)){
				$mode='mobile';
			}else{
				$mode='default';
			}
		}else{
			$mode='default';
		}
		return($mode);
	}

	/**
	 * @brief Returns the formfactor extension for current formfactor
	 */
	static public function getFormFactorExtension()
	{
		// if the formfactor is not yet autodetected do the
		// autodetection now. For possible formfactors check the
		// detectFormfactor documentation
		if(!isset($_SESSION['formfactor'])){
			$_SESSION['formfactor'] = self::detectFormfactor();
		}
		// allow manual override via GET parameter
		if(isset($_GET['formfactor'])){
			$_SESSION['formfactor']=$_GET['formfactor'];
		}
		$formfactor=$_SESSION['formfactor'];
		if($formfactor=='default') { 
			$fext='';
		}elseif($formfactor=='mobile') { 
			$fext='.mobile';
		}elseif($formfactor=='tablet') { 
			$fext='.tablet';
		}elseif($formfactor=='standalone') { 
			$fext='.standalone';
		}else{
			$fext='';
		}
		return $fext;
	}

	/**
	 * @brief find the template with the given name
	 * @param $name of the template file (without suffix)
	 *
	 * Will select the template file for the selected theme and formfactor.
	 * Checking all the possible locations.
	 */
	protected function findTemplate($name)
	{
		// Read the selected theme from the config file
		$theme=OC_Config::getValue( "theme" );

		// Read the detected formfactor and use the right file name.
		$fext = self::getFormFactorExtension();

		$app = $this->application;
		// Check if it is a app template or not.
		if( $app != "" ){
			// Check if the app is in the app folder or in the root
			if( file_exists(OC_App::getAppPath($app)."/templates/" )){
				// Check if the template is overwritten by the selected theme
				if ($this->checkPathForTemplate(OC::$SERVERROOT."/themes/$theme/apps/$app/templates/", $name, $fext)) {
				}elseif ($this->checkPathForTemplate(OC_App::getAppPath($app)."/templates/", $name, $fext)) {
				}
			}else{
				// Check if the template is overwritten by the selected theme
				if ($this->checkPathForTemplate(OC::$SERVERROOT."/themes/$theme/$app/templates/", $name, $fext)) {
				}elseif ($this->checkPathForTemplate(OC::$SERVERROOT."/$app/templates/", $name, $fext)) {
				}else{
					echo('template not found: template:'.$name.' formfactor:'.$fext.' webroot:'.OC::$WEBROOT.' serverroot:'.OC::$SERVERROOT);
					die();
				}

			}
		}else{
			// Check if the template is overwritten by the selected theme
			if ($this->checkPathForTemplate(OC::$SERVERROOT."/themes/$theme/core/templates/", $name, $fext)) {
			} elseif ($this->checkPathForTemplate(OC::$SERVERROOT."/core/templates/", $name, $fext)) {
			}else{
				echo('template not found: template:'.$name.' formfactor:'.$fext.' webroot:'.OC::$WEBROOT.' serverroot:'.OC::$SERVERROOT);
				die();
			}
		}
	}

	/**
	 * @brief check Path For Template with and without $fext
	 * @param $path to check
	 * @param $name of the template file (without suffix)
	 * @param $fext formfactor extension
	 * @return bool true when found
	 *
	 * Will set $this->template and $this->path if there is a template at
	 * the specifief $path
	 */
	protected function checkPathForTemplate($path, $name, $fext)
	{
		if ($name =='') return false;
		$template = null;
		if( is_file( $path.$name.$fext.'.php' )){
			$template = $path.$name.$fext.'.php';
		}elseif( is_file( $path.$name.'.php' )){
			$template = $path.$name.'.php';
		}
		if ($template) {
			$this->template = $template;
			$this->path = $path;
			return true;
		}
		return false;
	}

	/**
	 * @brief Assign variables
	 * @param $key key
	 * @param $value value
	 * @param $sanitizeHTML false, if data shouldn't get passed through htmlentities
	 * @returns true
	 *
	 * This function assigns a variable. It can be accessed via $_[$key] in
	 * the template.
	 *
	 * If the key existed before, it will be overwritten
	 */
<<<<<<< HEAD

	public function assign( $key, $value ){
=======
	public function assign( $key, $value, $sanitizeHTML=true ){
		if($sanitizeHTML == true) $value=OC_Util::sanitizeHTML($value);
>>>>>>> 46d6fd15
		$this->vars[$key] = $value;
		return true;
	}

	/**
	 * @brief Appends a variable
	 * @param $key key
	 * @param $value value
	 * @returns true
	 *
	 * This function assigns a variable in an array context. If the key already
	 * exists, the value will be appended. It can be accessed via
	 * $_[$key][$position] in the template.
	 */
	public function append( $key, $value ){
		if( array_key_exists( $key, $this->vars )){
			$this->vars[$key][] = $value;
		}
		else{
			$this->vars[$key] = array( $value );
		}
	}

	/**
	 * @brief Add a custom element to the header
	 * @param string tag tag name of the element
	 * @param array $attributes array of attrobutes for the element
	 * @param string $text the text content for the element
	 */
	public function addHeader( $tag, $attributes, $text=''){
		$this->headers[]=array('tag'=>$tag,'attributes'=>$attributes,'text'=>$text);
	}

	/**
	 * @brief Prints the proceeded template
	 * @returns true/false
	 *
	 * This function proceeds the template and prints its output.
	 */
	public function printPage(){
		$data = $this->fetchPage();
		if( $data === false ){
			return false;
		}
		else{
			print $data;
			return true;
		}
	}

	/**
	 * @brief Proceeds the template
	 * @returns content
	 *
	 * This function proceeds the template. If $this->renderas is set, it
	 * will produce a full page.
	 */
	public function fetchPage(){
		$data = $this->_fetch();

		if( $this->renderas ){
<<<<<<< HEAD
			// Decide which page we show
			if( $this->renderas == "user" ){
				$page = new OC_Template( "core", "layout.user" );
				$page->assign('searchurl',OC_Helper::linkTo( 'search', 'index.php' ));
				$page->assign('requesttoken', $this->vars['requesttoken']);
				if(array_search(OC_APP::getCurrentApp(),array('settings','admin','help'))!==false){
					$page->assign('bodyid','body-settings');
				}else{
					$page->assign('bodyid','body-user');
				}

				// Add navigation entry
				$navigation = OC_App::getNavigation();
				$page->assign( "navigation", $navigation);
				$page->assign( "settingsnavigation", OC_App::getSettingsNavigation());
				foreach($navigation as $entry) {
					if ($entry['active']) {
						$page->assign( 'application', $entry['name'] );
						break;
					}
				}
			}else{
				$page = new OC_Template( "core", "layout.guest" );
			}

			// Read the selected theme from the config file
			$theme=OC_Config::getValue( "theme" );

			// Read the detected formfactor and use the right file name.
			$fext = $this->getFormFactorExtension();

			// Add the core js files or the js files provided by the selected theme
			foreach(OC_Util::$scripts as $script){
				// Is it in 3rd party?
                                if($page->appendIfExist('jsfiles', OC::$THIRDPARTYROOT, OC::$THIRDPARTYWEBROOT, $script.'.js')) {

				// Is it in apps and overwritten by the theme?
				}elseif($page->appendIfExist('jsfiles', OC::$SERVERROOT, OC::$WEBROOT, "themes/$theme/apps/$script$fext.js" )) {
				}elseif($page->appendIfExist('jsfiles', OC::$SERVERROOT, OC::$WEBROOT, "themes/$theme/apps/$script.js" )) {

				// Is it part of an app?
				}elseif($page->appendIfExist('jsfiles', OC::$APPSROOT, OC::$APPSWEBROOT, "apps/$script$fext.js" )) {
				}elseif($page->appendIfExist('jsfiles', OC::$APPSROOT, OC::$APPSWEBROOT, "apps/$script.js" )) {

				// Is it in the owncloud root but overwritten by the theme?
				}elseif($page->appendIfExist('jsfiles', OC::$SERVERROOT, OC::$WEBROOT, "themes/$theme/$script$fext.js" )) {
				}elseif($page->appendIfExist('jsfiles', OC::$SERVERROOT, OC::$WEBROOT, "themes/$theme/$script.js" )) {

				// Is it in the owncloud root ?
				}elseif($page->appendIfExist('jsfiles', OC::$SERVERROOT, OC::$WEBROOT, "$script$fext.js" )) {
				}elseif($page->appendIfExist('jsfiles', OC::$SERVERROOT, OC::$WEBROOT, "$script.js" )) {

				// Is in core but overwritten by a theme?
				}elseif($page->appendIfExist('jsfiles', OC::$SERVERROOT, OC::$WEBROOT, "themes/$theme/core/$script$fext.js" )) {
				}elseif($page->appendIfExist('jsfiles', OC::$SERVERROOT, OC::$WEBROOT, "themes/$theme/core/$script.js" )) {

				// Is it in core?
				}elseif($page->appendIfExist('jsfiles', OC::$SERVERROOT, OC::$WEBROOT, "core/$script$fext.js" )) {
				}elseif($page->appendIfExist('jsfiles', OC::$SERVERROOT, OC::$WEBROOT, "core/$script.js" )) {

				}else{
					echo('js file not found: script:'.$script.' formfactor:'.$fext.' webroot:'.OC::$WEBROOT.' serverroot:'.OC::$SERVERROOT);
					die();

				}
			}
			// Add the css files
			foreach(OC_Util::$styles as $style){
				// is it in 3rdparty?
                                if($page->appendIfExist('cssfiles', OC::$THIRDPARTYROOT, OC::$THIRDPARTYWEBROOT, $style.'.css')) {

				// or in apps?
				}elseif($page->appendIfExist('cssfiles', OC::$APPSROOT, OC::$APPSWEBROOT, "apps/$style$fext.css" )) {
				}elseif($page->appendIfExist('cssfiles', OC::$APPSROOT, OC::$APPSWEBROOT, "apps/$style.css" )) {

				// or in the owncloud root?
				}elseif($page->appendIfExist('cssfiles', OC::$SERVERROOT, OC::$WEBROOT, "$style$fext.css" )) {
				}elseif($page->appendIfExist('cssfiles', OC::$SERVERROOT, OC::$WEBROOT, "$style.css" )) {

				// or in core ?
				}elseif($page->appendIfExist('cssfiles', OC::$SERVERROOT, OC::$WEBROOT, "core/$style$fext.css" )) {
				}elseif($page->appendIfExist('cssfiles', OC::$SERVERROOT, OC::$WEBROOT, "core/$style.css" )) {

				}else{
					echo('css file not found: style:'.$script.' formfactor:'.$fext.' webroot:'.OC::$WEBROOT.' serverroot:'.OC::$SERVERROOT);
					die();
				}
			}
			// Add the theme css files. you can override the default values here
			if(!empty($theme)) {
				foreach(OC_Util::$styles as $style){
                                             if($page->appendIfExist('cssfiles', OC::$SERVERROOT, OC::$WEBROOT, "themes/$theme/apps/$style$fext.css" )) {
                                        }elseif($page->appendIfExist('cssfiles', OC::$SERVERROOT, OC::$WEBROOT, "themes/$theme/apps/$style.css" )) {

                                        }elseif($page->appendIfExist('cssfiles', OC::$SERVERROOT, OC::$WEBROOT, "themes/$theme/$style$fext.css" )) {
                                        }elseif($page->appendIfExist('cssfiles', OC::$SERVERROOT, OC::$WEBROOT, "themes/$theme/$style.css" )) {

                                        }elseif($page->appendIfExist('cssfiles', OC::$SERVERROOT, OC::$WEBROOT, "themes/$theme/core/$style$fext.css" )) {
                                        }elseif($page->appendIfExist('cssfiles', OC::$SERVERROOT, OC::$WEBROOT, "themes/$theme/core/$style.css" )) {
                                        }
				}
=======
			$page = new OC_TemplateLayout($this->renderas);
			if($this->renderas == 'user') {
				$page->assign('requesttoken', $this->vars['requesttoken']);
>>>>>>> 46d6fd15
			}

			// Add custom headers
			$page->assign('headers',$this->headers, false);
			foreach(OC_Util::$headers as $header){
				$page->append('headers',$header);
			}

			$page->assign( "content", $data, false );
			return $page->fetchPage();
		}
		else{
			return $data;
		}
	}

	/**
	 * @brief doing the actual work
	 * @returns content
	 *
	 * Includes the template file, fetches its output
	 */
	private function _fetch(){
		// Register the variables
		$_ = $this->vars;
		$l = $this->l10n;

		// Execute the template
		ob_start();
		include( $this->template ); // <-- we have to use include because we pass $_!
		$data = ob_get_contents();
		@ob_end_clean();

		// return the data
		return $data;
	}

	/**
	 * @brief Include template
	 * @returns returns content of included template
	 *
	 * Includes another template. use <?php echo $this->inc('template'); ?> to
	 * do this.
	 */
	public function inc( $file, $additionalparams = null ){
		// $_ erstellen
		$_ = $this->vars;
		$l = $this->l10n;

		if( !is_null($additionalparams)){
			$_ = array_merge( $additionalparams, $this->vars );
		}

		// Include
		ob_start();
		include( $this->path.$file.'.php' );
		$data = ob_get_contents();
		@ob_end_clean();

		// Return data
		return $data;
	}

	/**
	 * @brief Shortcut to print a simple page for users
	 * @param $application The application we render the template for
	 * @param $name Name of the template
	 * @param $parameters Parameters for the template
	 * @returns true/false
	 */
	public static function printUserPage( $application, $name, $parameters = array() ){
		$content = new OC_Template( $application, $name, "user" );
		foreach( $parameters as $key => $value ){
			$content->assign( $key, $value, false );
		}
		print $content->printPage();
	}

	/**
	 * @brief Shortcut to print a simple page for admins
	 * @param $application The application we render the template for
	 * @param $name Name of the template
	 * @param $parameters Parameters for the template
	 * @returns true/false
	 */
	public static function printAdminPage( $application, $name, $parameters = array() ){
		$content = new OC_Template( $application, $name, "admin" );
		foreach( $parameters as $key => $value ){
			$content->assign( $key, $value, false );
		}
		return $content->printPage();
	}

	/**
	 * @brief Shortcut to print a simple page for guests
	 * @param $application The application we render the template for
	 * @param $name Name of the template
	 * @param $parameters Parameters for the template
	 * @returns true/false
	 */
	public static function printGuestPage( $application, $name, $parameters = array() ){
		$content = new OC_Template( $application, $name, "guest" );
		foreach( $parameters as $key => $value ){
			$content->assign( $key, $value,false );
		}
		return $content->printPage();
	}
}<|MERGE_RESOLUTION|>--- conflicted
+++ resolved
@@ -158,9 +158,10 @@
 			$this->vars['requesttoken'] = OC_Util::callRegister();
 		}
 		$this->l10n = OC_L10N::get($app);
-		header('X-Frame-Options: Sameorigin');
-		header('X-XSS-Protection: 1; mode=block');
-		header('X-Content-Type-Options: nosniff');
+                header('X-Frame-Options: Sameorigin');
+                header('X-XSS-Protection: 1; mode=block');
+                header('X-Content-Type-Options: nosniff');
+ 
 		$this->findTemplate($name);
 	}
 
@@ -305,13 +306,8 @@
 	 *
 	 * If the key existed before, it will be overwritten
 	 */
-<<<<<<< HEAD
-
-	public function assign( $key, $value ){
-=======
 	public function assign( $key, $value, $sanitizeHTML=true ){
 		if($sanitizeHTML == true) $value=OC_Util::sanitizeHTML($value);
->>>>>>> 46d6fd15
 		$this->vars[$key] = $value;
 		return true;
 	}
@@ -373,113 +369,9 @@
 		$data = $this->_fetch();
 
 		if( $this->renderas ){
-<<<<<<< HEAD
-			// Decide which page we show
-			if( $this->renderas == "user" ){
-				$page = new OC_Template( "core", "layout.user" );
-				$page->assign('searchurl',OC_Helper::linkTo( 'search', 'index.php' ));
-				$page->assign('requesttoken', $this->vars['requesttoken']);
-				if(array_search(OC_APP::getCurrentApp(),array('settings','admin','help'))!==false){
-					$page->assign('bodyid','body-settings');
-				}else{
-					$page->assign('bodyid','body-user');
-				}
-
-				// Add navigation entry
-				$navigation = OC_App::getNavigation();
-				$page->assign( "navigation", $navigation);
-				$page->assign( "settingsnavigation", OC_App::getSettingsNavigation());
-				foreach($navigation as $entry) {
-					if ($entry['active']) {
-						$page->assign( 'application', $entry['name'] );
-						break;
-					}
-				}
-			}else{
-				$page = new OC_Template( "core", "layout.guest" );
-			}
-
-			// Read the selected theme from the config file
-			$theme=OC_Config::getValue( "theme" );
-
-			// Read the detected formfactor and use the right file name.
-			$fext = $this->getFormFactorExtension();
-
-			// Add the core js files or the js files provided by the selected theme
-			foreach(OC_Util::$scripts as $script){
-				// Is it in 3rd party?
-                                if($page->appendIfExist('jsfiles', OC::$THIRDPARTYROOT, OC::$THIRDPARTYWEBROOT, $script.'.js')) {
-
-				// Is it in apps and overwritten by the theme?
-				}elseif($page->appendIfExist('jsfiles', OC::$SERVERROOT, OC::$WEBROOT, "themes/$theme/apps/$script$fext.js" )) {
-				}elseif($page->appendIfExist('jsfiles', OC::$SERVERROOT, OC::$WEBROOT, "themes/$theme/apps/$script.js" )) {
-
-				// Is it part of an app?
-				}elseif($page->appendIfExist('jsfiles', OC::$APPSROOT, OC::$APPSWEBROOT, "apps/$script$fext.js" )) {
-				}elseif($page->appendIfExist('jsfiles', OC::$APPSROOT, OC::$APPSWEBROOT, "apps/$script.js" )) {
-
-				// Is it in the owncloud root but overwritten by the theme?
-				}elseif($page->appendIfExist('jsfiles', OC::$SERVERROOT, OC::$WEBROOT, "themes/$theme/$script$fext.js" )) {
-				}elseif($page->appendIfExist('jsfiles', OC::$SERVERROOT, OC::$WEBROOT, "themes/$theme/$script.js" )) {
-
-				// Is it in the owncloud root ?
-				}elseif($page->appendIfExist('jsfiles', OC::$SERVERROOT, OC::$WEBROOT, "$script$fext.js" )) {
-				}elseif($page->appendIfExist('jsfiles', OC::$SERVERROOT, OC::$WEBROOT, "$script.js" )) {
-
-				// Is in core but overwritten by a theme?
-				}elseif($page->appendIfExist('jsfiles', OC::$SERVERROOT, OC::$WEBROOT, "themes/$theme/core/$script$fext.js" )) {
-				}elseif($page->appendIfExist('jsfiles', OC::$SERVERROOT, OC::$WEBROOT, "themes/$theme/core/$script.js" )) {
-
-				// Is it in core?
-				}elseif($page->appendIfExist('jsfiles', OC::$SERVERROOT, OC::$WEBROOT, "core/$script$fext.js" )) {
-				}elseif($page->appendIfExist('jsfiles', OC::$SERVERROOT, OC::$WEBROOT, "core/$script.js" )) {
-
-				}else{
-					echo('js file not found: script:'.$script.' formfactor:'.$fext.' webroot:'.OC::$WEBROOT.' serverroot:'.OC::$SERVERROOT);
-					die();
-
-				}
-			}
-			// Add the css files
-			foreach(OC_Util::$styles as $style){
-				// is it in 3rdparty?
-                                if($page->appendIfExist('cssfiles', OC::$THIRDPARTYROOT, OC::$THIRDPARTYWEBROOT, $style.'.css')) {
-
-				// or in apps?
-				}elseif($page->appendIfExist('cssfiles', OC::$APPSROOT, OC::$APPSWEBROOT, "apps/$style$fext.css" )) {
-				}elseif($page->appendIfExist('cssfiles', OC::$APPSROOT, OC::$APPSWEBROOT, "apps/$style.css" )) {
-
-				// or in the owncloud root?
-				}elseif($page->appendIfExist('cssfiles', OC::$SERVERROOT, OC::$WEBROOT, "$style$fext.css" )) {
-				}elseif($page->appendIfExist('cssfiles', OC::$SERVERROOT, OC::$WEBROOT, "$style.css" )) {
-
-				// or in core ?
-				}elseif($page->appendIfExist('cssfiles', OC::$SERVERROOT, OC::$WEBROOT, "core/$style$fext.css" )) {
-				}elseif($page->appendIfExist('cssfiles', OC::$SERVERROOT, OC::$WEBROOT, "core/$style.css" )) {
-
-				}else{
-					echo('css file not found: style:'.$script.' formfactor:'.$fext.' webroot:'.OC::$WEBROOT.' serverroot:'.OC::$SERVERROOT);
-					die();
-				}
-			}
-			// Add the theme css files. you can override the default values here
-			if(!empty($theme)) {
-				foreach(OC_Util::$styles as $style){
-                                             if($page->appendIfExist('cssfiles', OC::$SERVERROOT, OC::$WEBROOT, "themes/$theme/apps/$style$fext.css" )) {
-                                        }elseif($page->appendIfExist('cssfiles', OC::$SERVERROOT, OC::$WEBROOT, "themes/$theme/apps/$style.css" )) {
-
-                                        }elseif($page->appendIfExist('cssfiles', OC::$SERVERROOT, OC::$WEBROOT, "themes/$theme/$style$fext.css" )) {
-                                        }elseif($page->appendIfExist('cssfiles', OC::$SERVERROOT, OC::$WEBROOT, "themes/$theme/$style.css" )) {
-
-                                        }elseif($page->appendIfExist('cssfiles', OC::$SERVERROOT, OC::$WEBROOT, "themes/$theme/core/$style$fext.css" )) {
-                                        }elseif($page->appendIfExist('cssfiles', OC::$SERVERROOT, OC::$WEBROOT, "themes/$theme/core/$style.css" )) {
-                                        }
-				}
-=======
 			$page = new OC_TemplateLayout($this->renderas);
 			if($this->renderas == 'user') {
 				$page->assign('requesttoken', $this->vars['requesttoken']);
->>>>>>> 46d6fd15
 			}
 
 			// Add custom headers
@@ -583,7 +475,7 @@
 	public static function printGuestPage( $application, $name, $parameters = array() ){
 		$content = new OC_Template( $application, $name, "guest" );
 		foreach( $parameters as $key => $value ){
-			$content->assign( $key, $value,false );
+			$content->assign( $key, $value, false );
 		}
 		return $content->printPage();
 	}
