--- conflicted
+++ resolved
@@ -7,13 +7,6 @@
  * See the COPYING-README file.
  */
 ?>
-<<<<<<< HEAD
-<form id="calendar">
-	<fieldset class="personalblock">
-	<legend><?php echo $l->t('Calendar'); ?></legend>
-		<table class="nostyle">
-			<tr><td><label for="timezone" class="bold"><?php echo $l->t('Timezone');?></label></td><td><select style="display: none;" id="timezone" name="timezone">
-=======
 <h2 id="title_general"><?php echo $l->t('General'); ?></h2>
 <div id="general">
 	<table class="nostyle">
@@ -24,7 +17,6 @@
 			</td>
 			<td>
 				<select style="display: none;" id="timezone" name="timezone">
->>>>>>> 46d6fd15
 				<?php
 				$continent = '';
 				foreach($_['timezones'] as $timezone):
@@ -40,12 +32,6 @@
 					$city=strtr($ex[1], '_', ' ');
 					$continent=$ex[0];
 					echo '<option value="'.$timezone.'"'.($_['timezone'] == $timezone?' selected="selected"':'').'>'.$city.'</option>';
-<<<<<<< HEAD
-				endforeach;?>
-			</select><input type="checkbox" name="timezonedetection" id="timezonedetection"><label for="timezonedetection"><?php echo $l->t('Check always for changes of the timezone'); ?></label></td></tr>
-
-			<tr><td><label for="timeformat" class="bold"><?php echo $l->t('Timeformat');?></label></td><td>
-=======
 					var_dump($_['timezone']);
 				endforeach;?>
 				</select>
@@ -67,16 +53,10 @@
 				&nbsp;&nbsp;
 			</td>
 			<td>
->>>>>>> 46d6fd15
 				<select style="display: none; width: 60px;" id="timeformat" title="<?php echo "timeformat"; ?>" name="timeformat">
 					<option value="24" id="24h"><?php echo $l->t("24h"); ?></option>
 					<option value="ampm" id="ampm"><?php echo $l->t("12h"); ?></option>
 				</select>
-<<<<<<< HEAD
-			</td></tr>
-
-			<tr><td><label for="firstday" class="bold"><?php echo $l->t('First day of the week');?></label></td><td>
-=======
 			</td>
 		</tr>
 		<tr>
@@ -85,17 +65,10 @@
 				&nbsp;&nbsp;
 			</td>
 			<td>
->>>>>>> 46d6fd15
 				<select style="display: none;" id="firstday" title="<?php echo "First day"; ?>" name="firstday">
 					<option value="mo" id="mo"><?php echo $l->t("Monday"); ?></option>
 					<option value="su" id="su"><?php echo $l->t("Sunday"); ?></option>
 				</select>
-<<<<<<< HEAD
-			</td></tr>
-
-		</table>
-
-=======
 			</td>
 		</tr>
 		<tr class="advancedsettings">
@@ -111,18 +84,12 @@
 </div>
 <h2 id="title_urls"><?php echo $l->t('URLs'); ?></h2>
 <div id="urls">
->>>>>>> 46d6fd15
 		<?php echo $l->t('Calendar CalDAV syncing addresses'); ?> (<a href="http://owncloud.org/synchronisation/" target="_blank"><?php echo $l->t('more info'); ?></a>)
 		<dl>
 		<dt><?php echo $l->t('Primary address (Kontact et al)'); ?></dt>
 		<dd><code><?php echo OCP\Util::linkToRemote('caldav'); ?></code></dd>
 		<dt><?php echo $l->t('iOS/OS X'); ?></dt>
 		<dd><code><?php echo OCP\Util::linkToRemote('caldav'); ?>principals/<?php echo OCP\USER::getUser(); ?></code>/</dd>
-<<<<<<< HEAD
-		</dl>
-        </fieldset>
-</form>
-=======
 		<dt><?php echo $l->t('Read only iCalendar link(s)'); ?></dt>
 		<dd>
 			<?php foreach($_['calendars'] as $calendar) { ?>
@@ -131,5 +98,4 @@
 		</dd>
 		</dl>
 	</div>
-</div>
->>>>>>> 46d6fd15
+</div>