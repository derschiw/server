--- conflicted
+++ resolved
@@ -3,15 +3,10 @@
 "Error configuring Dropbox storage" => "Produciuse un erro ao configurar o almacenamento en Dropbox",
 "Grant access" => "Permitir o acceso",
 "Fill out all required fields" => "Cubrir todos os campos obrigatorios",
-<<<<<<< HEAD
-"Please provide a valid Dropbox app key and secret." => "Dá o segredo e a chave correcta do aplicativo de Dropbox.",
-"Error configuring Google Drive storage" => "Produciuse un erro ao configurar o almacenamento en Google Drive",
-=======
 "Please provide a valid Dropbox app key and secret." => "Forneza unha chave correcta e segreda do Dropbox.",
 "Error configuring Google Drive storage" => "Produciuse un erro ao configurar o almacenamento en Google Drive",
 "<b>Warning:</b> \"smbclient\" is not installed. Mounting of CIFS/SMB shares is not possible. Please ask your system administrator to install it." => "<b>Aviso:</b> «smbclient» non está instalado. Non é posibel a montaxe de comparticións CIFS/SMB. Consulte co administrador do sistema para instalalo.",
 "<b>Warning:</b> The FTP support in PHP is not enabled or installed. Mounting of FTP shares is not possible. Please ask your system administrator to install it." => "<b>Aviso:</b> A compatibilidade de FTP en PHP non está activada ou instalada. Non é posibel a montaxe de comparticións FTP. Consulte co administrador do sistema para instalalo.",
->>>>>>> 166da88b
 "External Storage" => "Almacenamento externo",
 "Mount point" => "Punto de montaxe",
 "Backend" => "Infraestrutura",
