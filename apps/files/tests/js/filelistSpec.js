--- conflicted
+++ resolved
@@ -1334,7 +1334,6 @@
 			fileList.changeDirectory('/another\\subdir');
 			expect(fileList.getCurrentDirectory()).toEqual('/another/subdir');
 		});
-<<<<<<< HEAD
 		it('switches to root dir when current directory is invalid', function() {
 			_.each([
 				'..',
@@ -1344,7 +1343,8 @@
 				'/../abc',
 				'/abc/..',
 				'/abc/../',
-				'/../abc/'
+				'/../abc/',
+				'/another\\subdir/../foo\\../bar\\..\\file/..\\folder/../'
 			], function(path) {
 				fileList.changeDirectory(path);
 				expect(fileList.getCurrentDirectory()).toEqual('/');
@@ -1352,22 +1352,14 @@
 		});
 		it('allows paths with dotdot at the beginning or end', function() {
 			_.each([
-				'..abc',
-				'def..',
-				'...'
+				'/..abc',
+				'/def..',
+				'/...',
+				'/abc../def'
 			], function(path) {
 				fileList.changeDirectory(path);
 				expect(fileList.getCurrentDirectory()).toEqual(path);
 			});
-=======
-		it('converts backslashes to slashes and removes traversals when calling changeDirectory()', function() {
-			fileList.changeDirectory('/another\\subdir/../foo\\../bar\\..\\file/..\\folder/../');
-			expect(fileList.getCurrentDirectory()).toEqual('/another/subdir/foo/bar/file/folder/');
-		});
-		it('does not convert folders with a ".." in the name', function() {
-			fileList.changeDirectory('/abc../def');
-			expect(fileList.getCurrentDirectory()).toEqual('/abc../def');
->>>>>>> ed28885d
 		});
 		it('switches to root dir when current directory does not exist', function() {
 			fileList.changeDirectory('/unexist');
