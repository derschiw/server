$(document).ready(function() {

	file_upload_param = {
		dropZone: $('#content'), // restrict dropZone to content div
		//singleFileUploads is on by default, so the data.files array will always have length 1
		add: function(e, data) {

			if(data.files[0].type === '' && data.files[0].size == 4096)
			{
				data.textStatus = 'dirorzero';
				data.errorThrown = t('files','Unable to upload your file as it is a directory or has 0 bytes');
				var fu = $(this).data('blueimp-fileupload') || $(this).data('fileupload');
				fu._trigger('fail', e, data);
				return true; //don't upload this file but go on with next in queue
			}

			var totalSize=0;
			$.each(data.originalFiles, function(i,file){
				totalSize+=file.size;
			});

			if(totalSize>$('#max_upload').val()){
				data.textStatus = 'notenoughspace';
				data.errorThrown = t('files','Not enough space available');
				var fu = $(this).data('blueimp-fileupload') || $(this).data('fileupload');
				fu._trigger('fail', e, data);
				return false; //don't upload anything
			}

			// start the actual file upload
			var jqXHR = data.submit();

			// remember jqXHR to show warning to user when he navigates away but an upload is still in progress
			if (typeof data.context !== 'undefined' && data.context.data('type') === 'dir') {
				var dirName = data.context.data('file');
				if(typeof uploadingFiles[dirName] === 'undefined') {
					uploadingFiles[dirName] = {};
				}
				uploadingFiles[dirName][data.files[0].name] = jqXHR;
			} else {
				uploadingFiles[data.files[0].name] = jqXHR;
			}

			//show cancel button
			if($('html.lte9').length === 0 && data.dataType !== 'iframe') {
				$('#uploadprogresswrapper input.stop').show();
			}
		},
		/**
		 * called after the first add, does NOT have the data param
		 * @param e
		 */
		start: function(e) {
			//IE < 10 does not fire the necessary events for the progress bar.
			if($('html.lte9').length > 0) {
				return;
			}
			$('#uploadprogressbar').progressbar({value:0});
			$('#uploadprogressbar').fadeIn();
		},
		fail: function(e, data) {
			if (typeof data.textStatus !== 'undefined' && data.textStatus !== 'success' ) {
				if (data.textStatus === 'abort') {
					$('#notification').text(t('files', 'Upload cancelled.'));
				} else {
					// HTTP connection problem
					$('#notification').text(data.errorThrown);
				}
				$('#notification').fadeIn();
				//hide notification after 5 sec
				setTimeout(function() {
					$('#notification').fadeOut();
				}, 5000);
			}
			delete uploadingFiles[data.files[0].name];
		},
		progress: function(e, data) {
			// TODO: show nice progress bar in file row
		},
		progressall: function(e, data) {
			//IE < 10 does not fire the necessary events for the progress bar.
			if($('html.lte9').length > 0) {
				return;
			}
			var progress = (data.loaded/data.total)*100;
			$('#uploadprogressbar').progressbar('value',progress);
		},
		/**
		 * called for every successful upload
		 * @param e
		 * @param data
		 */
		done:function(e, data) {
			// handle different responses (json or body from iframe for ie)
			var response;
			if (typeof data.result === 'string') {
				response = data.result;
			} else {
				//fetch response from iframe
				response = data.result[0].body.innerText;
			}
			var result=$.parseJSON(response);

			if(typeof result[0] !== 'undefined' && result[0].status === 'success') {
				var file = result[0];
			} else {
				data.textStatus = 'servererror';
				data.errorThrown = t('files', result.data.message);
				var fu = $(this).data('blueimp-fileupload') || $(this).data('fileupload');
				fu._trigger('fail', e, data);
			}

			var filename = result[0].originalname;

			// delete jqXHR reference
			if (typeof data.context !== 'undefined' && data.context.data('type') === 'dir') {
				var dirName = data.context.data('file');
				delete uploadingFiles[dirName][filename];
				if ($.assocArraySize(uploadingFiles[dirName]) == 0) {
					delete uploadingFiles[dirName];
				}
			} else {
				delete uploadingFiles[filename];
			}

		},
		/**
		 * called after last upload
		 * @param e
		 * @param data
		 */
		stop: function(e, data) {
			if(data.dataType !== 'iframe') {
				$('#uploadprogresswrapper input.stop').hide();
			}

			//IE < 10 does not fire the necessary events for the progress bar.
			if($('html.lte9').length > 0) {
				return;
			}

			$('#uploadprogressbar').progressbar('value',100);
			$('#uploadprogressbar').fadeOut();
		}
	}
	var file_upload_handler = function() {
		$('#file_upload_start').fileupload(file_upload_param);
	};



	if ( document.getElementById('data-upload-form') ) {
		$(file_upload_handler);
	}
	$.assocArraySize = function(obj) {
		// http://stackoverflow.com/a/6700/11236
		var size = 0, key;
		for (key in obj) {
			if (obj.hasOwnProperty(key)) size++;
		}
		return size;
	};

	// warn user not to leave the page while upload is in progress
	$(window).bind('beforeunload', function(e) {
		if ($.assocArraySize(uploadingFiles) > 0)
			return t('files','File upload is in progress. Leaving the page now will cancel the upload.');
	});

	//add multiply file upload attribute to all browsers except konqueror (which crashes when it's used)
	if(navigator.userAgent.search(/konqueror/i)==-1){
		$('#file_upload_start').attr('multiple','multiple')
	}

	//if the breadcrumb is to long, start by replacing foldernames with '...' except for the current folder
	var crumb=$('div.crumb').first();
	while($('div.controls').height()>40 && crumb.next('div.crumb').length>0){
		crumb.children('a').text('...');
		crumb=crumb.next('div.crumb');
	}
	//if that isn't enough, start removing items from the breacrumb except for the current folder and it's parent
	var crumb=$('div.crumb').first();
	var next=crumb.next('div.crumb');
	while($('div.controls').height()>40 && next.next('div.crumb').length>0){
		crumb.remove();
		crumb=next;
		next=crumb.next('div.crumb');
	}
	//still not enough, start shorting down the current folder name
	var crumb=$('div.crumb>a').last();
	while($('div.controls').height()>40 && crumb.text().length>6){
		var text=crumb.text()
		text=text.substr(0,text.length-6)+'...';
		crumb.text(text);
	}

	$(document).click(function(){
		$('#new>ul').hide();
		$('#new').removeClass('active');
		$('#new li').each(function(i,element){
			if($(element).children('p').length==0){
				$(element).children('form').remove();
				$(element).append('<p>'+$(element).data('text')+'</p>');
			}
		});
	});
	$('#new li').click(function(){
		if($(this).children('p').length==0){
			return;
		}

<<<<<<< HEAD
	var type=$(this).data('type');
	var text=$(this).children('p').text();
	$(this).data('text',text);
	$(this).children('p').remove();
	var form=$('<form></form>');
	var input=$('<input type="text">');
	form.append(input);
	$(this).append(form);
	input.focus();
	form.submit(function(event){
	  event.stopPropagation();
	  event.preventDefault();
	  var newname=input.val();
	  if(type == 'web' && newname.length == 0) {
		OC.Notification.show(t('files', 'URL cannot be empty.'));
		return false;
	  } else if (type != 'web' && !Files.isFileNameValid(newname)) {
		return false;
	  } else if( type == 'folder' && $('#dir').val() == '/' && newname == 'Shared') {
		OC.Notification.show(t('files','Invalid folder name. Usage of \'Shared\' is reserved by ownCloud'));
		return false;
	  }
	  if (FileList.lastAction) {
		FileList.lastAction();
	  }
	  var name = getUniqueName(newname);
	  if (newname != name) {
		FileList.checkName(name, newname, true);
		var hidden = true;
	  } else {
		var hidden = false;
	  }
	  switch(type){
	  case 'file':
		$.post(
		  OC.filePath('files','ajax','newfile.php'),
		  {dir:$('#dir').val(),filename:name},
		  function(result){
			if (result.status == 'success') {
			  var date=new Date();
			  FileList.addFile(name,0,date,false,hidden);
			  var tr=$('tr').filterAttr('data-file',name);
			  tr.attr('data-mime',result.data.mime);
			  tr.attr('data-id', result.data.id);
			  getMimeIcon(result.data.mime,function(path){
			tr.find('td.filename').attr('style','background-image:url('+path+')');
			  });
			} else {
			  OC.dialogs.alert(result.data.message, t('core', 'Error'));
=======
		$('#new li').each(function(i,element){
			if($(element).children('p').length==0){
				$(element).children('form').remove();
				$(element).append('<p>'+$(element).data('text')+'</p>');
			}
		});

		var type=$(this).data('type');
		var text=$(this).children('p').text();
		$(this).data('text',text);
		$(this).children('p').remove();
		var form=$('<form></form>');
		var input=$('<input>');
		form.append(input);
		$(this).append(form);
		input.focus();
		form.submit(function(event){
			event.stopPropagation();
			event.preventDefault();
			var newname=input.val();
			if(type == 'web' && newname.length == 0) {
				OC.Notification.show(t('files', 'URL cannot be empty.'));
				return false;
			} else if (type != 'web' && !Files.isFileNameValid(newname)) {
				return false;
			} else if( type == 'folder' && $('#dir').val() == '/' && newname == 'Shared') {
				OC.Notification.show(t('files','Invalid folder name. Usage of \'Shared\' is reserved by ownCloud'));
				return false;
			}
			if (FileList.lastAction) {
				FileList.lastAction();
>>>>>>> 9be83681
			}
			var name = getUniqueName(newname);
			if (newname != name) {
				FileList.checkName(name, newname, true);
				var hidden = true;
			} else {
				var hidden = false;
			}
			switch(type){
				case 'file':
					$.post(
						OC.filePath('files','ajax','newfile.php'),
						{dir:$('#dir').val(),filename:name},
						function(result){
							if (result.status == 'success') {
								var date=new Date();
								FileList.addFile(name,0,date,false,hidden);
								var tr=$('tr').filterAttr('data-file',name);
								tr.attr('data-size',result.data.size);
								tr.attr('data-mime',result.data.mime);
								tr.attr('data-id', result.data.id);
								tr.find('.filesize').text(humanFileSize(result.data.size));
								getMimeIcon(result.data.mime,function(path){
									tr.find('td.filename').attr('style','background-image:url('+path+')');
								});
							} else {
								OC.dialogs.alert(result.data.message, t('core', 'Error'));
							}
						}
					);
					break;
				case 'folder':
					$.post(
						OC.filePath('files','ajax','newfolder.php'),
						{dir:$('#dir').val(),foldername:name},
						function(result){
							if (result.status == 'success') {
								var date=new Date();
								FileList.addDir(name,0,date,hidden);
								var tr=$('tr').filterAttr('data-file',name);
								tr.attr('data-id', result.data.id);
							} else {
								OC.dialogs.alert(result.data.message, t('core', 'Error'));
							}
						}
					);
					break;
				case 'web':
					if(name.substr(0,8)!='https://' && name.substr(0,7)!='http://'){
						name='http://'+name;
					}
					var localName=name;
					if(localName.substr(localName.length-1,1)=='/'){//strip /
						localName=localName.substr(0,localName.length-1)
					}
					if(localName.indexOf('/')){//use last part of url
						localName=localName.split('/').pop();
					} else { //or the domain
						localName=(localName.match(/:\/\/(.[^\/]+)/)[1]).replace('www.','');
					}
					localName = getUniqueName(localName);
					//IE < 10 does not fire the necessary events for the progress bar.
					if($('html.lte9').length > 0) {
					} else {
						$('#uploadprogressbar').progressbar({value:0});
						$('#uploadprogressbar').fadeIn();
					}

					var eventSource=new OC.EventSource(OC.filePath('files','ajax','newfile.php'),{dir:$('#dir').val(),source:name,filename:localName});
					eventSource.listen('progress',function(progress){
						//IE < 10 does not fire the necessary events for the progress bar.
						if($('html.lte9').length > 0) {
						} else {
							$('#uploadprogressbar').progressbar('value',progress);
						}
					});
					eventSource.listen('success',function(data){
						var mime=data.mime;
						var size=data.size;
						var id=data.id;
						$('#uploadprogressbar').fadeOut();
						var date=new Date();
						FileList.addFile(localName,size,date,false,hidden);
						var tr=$('tr').filterAttr('data-file',localName);
						tr.data('mime',mime).data('id',id);
						tr.attr('data-id', id);
						getMimeIcon(mime,function(path){
							tr.find('td.filename').attr('style','background-image:url('+path+')');
						});
					});
					eventSource.listen('error',function(error){
						$('#uploadprogressbar').fadeOut();
						alert(error);
					});
					break;
			}
			var li=form.parent();
			form.remove();
			li.append('<p>'+li.data('text')+'</p>');
			$('#new>a').click();
		});
	});
});<|MERGE_RESOLUTION|>--- conflicted
+++ resolved
@@ -209,57 +209,6 @@
 			return;
 		}
 
-<<<<<<< HEAD
-	var type=$(this).data('type');
-	var text=$(this).children('p').text();
-	$(this).data('text',text);
-	$(this).children('p').remove();
-	var form=$('<form></form>');
-	var input=$('<input type="text">');
-	form.append(input);
-	$(this).append(form);
-	input.focus();
-	form.submit(function(event){
-	  event.stopPropagation();
-	  event.preventDefault();
-	  var newname=input.val();
-	  if(type == 'web' && newname.length == 0) {
-		OC.Notification.show(t('files', 'URL cannot be empty.'));
-		return false;
-	  } else if (type != 'web' && !Files.isFileNameValid(newname)) {
-		return false;
-	  } else if( type == 'folder' && $('#dir').val() == '/' && newname == 'Shared') {
-		OC.Notification.show(t('files','Invalid folder name. Usage of \'Shared\' is reserved by ownCloud'));
-		return false;
-	  }
-	  if (FileList.lastAction) {
-		FileList.lastAction();
-	  }
-	  var name = getUniqueName(newname);
-	  if (newname != name) {
-		FileList.checkName(name, newname, true);
-		var hidden = true;
-	  } else {
-		var hidden = false;
-	  }
-	  switch(type){
-	  case 'file':
-		$.post(
-		  OC.filePath('files','ajax','newfile.php'),
-		  {dir:$('#dir').val(),filename:name},
-		  function(result){
-			if (result.status == 'success') {
-			  var date=new Date();
-			  FileList.addFile(name,0,date,false,hidden);
-			  var tr=$('tr').filterAttr('data-file',name);
-			  tr.attr('data-mime',result.data.mime);
-			  tr.attr('data-id', result.data.id);
-			  getMimeIcon(result.data.mime,function(path){
-			tr.find('td.filename').attr('style','background-image:url('+path+')');
-			  });
-			} else {
-			  OC.dialogs.alert(result.data.message, t('core', 'Error'));
-=======
 		$('#new li').each(function(i,element){
 			if($(element).children('p').length==0){
 				$(element).children('form').remove();
@@ -272,7 +221,7 @@
 		$(this).data('text',text);
 		$(this).children('p').remove();
 		var form=$('<form></form>');
-		var input=$('<input>');
+		var input=$('<input type="text">');
 		form.append(input);
 		$(this).append(form);
 		input.focus();
@@ -291,7 +240,6 @@
 			}
 			if (FileList.lastAction) {
 				FileList.lastAction();
->>>>>>> 9be83681
 			}
 			var name = getUniqueName(newname);
 			if (newname != name) {
