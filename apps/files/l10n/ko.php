<?php $TRANSLATIONS = array(
"There is no error, the file uploaded with success" => "업로드에 성공하였습니다.",
"The uploaded file exceeds the upload_max_filesize directive in php.ini" => "업로드한 파일이 php.ini에서 지정한 upload_max_filesize보다 더 큼",
"The uploaded file exceeds the MAX_FILE_SIZE directive that was specified in the HTML form" => "업로드한 파일이 HTML 문서에 지정한 MAX_FILE_SIZE보다 더 큼",
"The uploaded file was only partially uploaded" => "파일이 부분적으로 업로드됨",
"No file was uploaded" => "업로드된 파일 없음",
"Missing a temporary folder" => "임시 폴더가 사라짐",
"Failed to write to disk" => "디스크에 쓰지 못했습니다",
"Files" => "파일",
<<<<<<< HEAD
"Size" => "크기",
"Modified" => "수정됨",
=======
"Delete" => "삭제",
"generating ZIP-file, it may take some time." => "ZIP파일 생성에 시간이 걸릴 수 있습니다.",
"Upload Error" => "업로드 에러",
"Pending" => "보류 중",
"Upload cancelled." => "업로드 취소.",
"Invalid name, '/' is not allowed." => "잘못된 이름, '/' 은 허용이 되지 않습니다.",
"Size" => "크기",
"Modified" => "수정됨",
"folder" => "폴더",
"folders" => "폴더",
"file" => "파일",
"files" => "파일",
>>>>>>> 46d6fd15
"File handling" => "파일 처리",
"Maximum upload size" => "최대 업로드 크기",
"max. possible: " => "최대. 가능한:",
"Needed for multi-file and folder downloads." => "멀티 파일 및 폴더 다운로드에 필요.",
"Enable ZIP-download" => "ZIP- 다운로드 허용",
"0 is unlimited" => "0은 무제한 입니다",
"Maximum input size for ZIP files" => "ZIP 파일에 대한 최대 입력 크기",
"New" => "새로 만들기",
"Text file" => "텍스트 파일",
"Folder" => "폴더",
"From url" => "URL 에서",
"Upload" => "업로드",
"Cancel upload" => "업로드 취소",
"Nothing in here. Upload something!" => "내용이 없습니다. 업로드할 수 있습니다!",
"Name" => "이름",
"Share" => "공유",
"Download" => "다운로드",
<<<<<<< HEAD
"Delete" => "삭제",
=======
>>>>>>> 46d6fd15
"Upload too large" => "업로드 용량 초과",
"The files you are trying to upload exceed the maximum size for file uploads on this server." => "이 파일이 서버에서 허용하는 최대 업로드 가능 용량보다 큽니다.",
"Files are being scanned, please wait." => "파일을 검색중입니다, 기다려 주십시오.",
"Current scanning" => "커런트 스캐닝"
);<|MERGE_RESOLUTION|>--- conflicted
+++ resolved
@@ -7,10 +7,6 @@
 "Missing a temporary folder" => "임시 폴더가 사라짐",
 "Failed to write to disk" => "디스크에 쓰지 못했습니다",
 "Files" => "파일",
-<<<<<<< HEAD
-"Size" => "크기",
-"Modified" => "수정됨",
-=======
 "Delete" => "삭제",
 "generating ZIP-file, it may take some time." => "ZIP파일 생성에 시간이 걸릴 수 있습니다.",
 "Upload Error" => "업로드 에러",
@@ -23,7 +19,6 @@
 "folders" => "폴더",
 "file" => "파일",
 "files" => "파일",
->>>>>>> 46d6fd15
 "File handling" => "파일 처리",
 "Maximum upload size" => "최대 업로드 크기",
 "max. possible: " => "최대. 가능한:",
@@ -41,10 +36,10 @@
 "Name" => "이름",
 "Share" => "공유",
 "Download" => "다운로드",
-<<<<<<< HEAD
+"Size" => "크기",
+"Modified" => "수정됨",
+"Delete all" => "모두 삭제",
 "Delete" => "삭제",
-=======
->>>>>>> 46d6fd15
 "Upload too large" => "업로드 용량 초과",
 "The files you are trying to upload exceed the maximum size for file uploads on this server." => "이 파일이 서버에서 허용하는 최대 업로드 가능 용량보다 큽니다.",
 "Files are being scanned, please wait." => "파일을 검색중입니다, 기다려 주십시오.",
