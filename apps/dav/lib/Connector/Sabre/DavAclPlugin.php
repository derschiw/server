--- conflicted
+++ resolved
@@ -94,10 +94,6 @@
 		$path = $request->getPath();
 
 		// prevent the plugin from causing an unneeded overhead for file requests
-<<<<<<< HEAD
-		if (!str_starts_with($path, 'files/')) {
-			parent::beforeMethod($request, $response);
-=======
 		if (str_starts_with($path, 'files/')) {
 			return;
 		}
@@ -111,7 +107,6 @@
 			[$parentName] = \Sabre\Uri\split($path);
 			// is calendars/users/bob or addressbooks/users/bob writeable?
 			$this->checkPrivileges($parentName, '{DAV:}write');
->>>>>>> 266436b7
 		}
 	}
 }